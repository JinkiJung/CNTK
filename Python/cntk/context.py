--- conflicted
+++ resolved
@@ -23,15 +23,8 @@
         PYDOT = False
 
 class Context(object):
-<<<<<<< HEAD
-    import cntk.graph as graph
-    def __init__(self, desc):
-        
-        self.directory = os.path.abspath('_cntk_%s'%id(desc))
-=======
     def __init__(self, model):
         self.directory = os.path.abspath('_cntk_%s'%id(model))
->>>>>>> 685243d8
         if os.path.exists(self.directory):
             print("Directory '%s' already exists - overwriting data."%self.directory) 
         else:
