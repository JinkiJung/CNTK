--- conflicted
+++ resolved
@@ -398,10 +398,44 @@
         return std::pow(currentMomentum, minibatchSize);
     }
 
-<<<<<<< HEAD
     /*virtual*/ void LearnerMomentumSGD::Update(const Parameter& parameter, const NDArrayViewPtr& gradientValue, 
                                                 const NDArrayViewPtr& smoothedGradientValue, size_t trainingSampleCount) const /*override*/
-=======
+    {
+        DISPATCH_TO_TYPED_UPDATE_FUNCTION;
+    }
+
+    template <typename ElementType>
+    void LearnerMomentumSGD::Update(const Parameter& parameter, const NDArrayViewPtr& gradientValue, 
+                                    const NDArrayViewPtr& smoothedGradientValue, size_t trainingSampleCount) const
+    {
+        GET_WRITABLE_MATRICES;
+
+        const auto learningRate = LearningRate(trainingSampleCount);
+        const auto momentum = MomentumValueForMB(trainingSampleCount);
+
+        parameterMatrix->MomentumSGDUpdate(*gradientMatrix, *smoothedGradientMatrix,
+                                           learningRate, momentum, UseClassicMomentum());
+    }
+
+    /*virtual*/ void LearnerNesterov::Update(const Parameter& parameter, const NDArrayViewPtr& gradientValue, 
+                                             const NDArrayViewPtr& smoothedGradientValue, size_t trainingSampleCount) const /*override*/
+    {
+        DISPATCH_TO_TYPED_UPDATE_FUNCTION;
+    }
+
+    template <typename ElementType>
+    void LearnerNesterov::Update(const Parameter& parameter, const NDArrayViewPtr& gradientValue, 
+                                 const NDArrayViewPtr& smoothedGradientValue, size_t trainingSampleCount) const
+    {
+        GET_WRITABLE_MATRICES;
+
+        const auto learningRate = LearningRate(trainingSampleCount);
+        const auto momentum = MomentumValueForMB(trainingSampleCount);
+
+        parameterMatrix->NesterovAcceleratedMomentumSGDUpdate(*gradientMatrix, *smoothedGradientMatrix,
+                                                              learningRate, momentum, UseClassicMomentum());
+    }
+
     LearnerAdaGrad::LearnerAdaGrad(const std::vector<Parameter>& parameters,
                                    const LearningRateSchedule& learningRateSchedule,
                                    bool needAveMultiplier,
@@ -423,44 +457,6 @@
 
             m_smoothedGradientValues.insert(make_pair(parameter, view));
         }
-    }
-
-    /*virtual*/ void LearnerAdaGrad::Update(const Parameter& parameter, const NDArrayViewPtr& gradientValue, const NDArrayViewPtr& smoothedGradientValue, size_t trainingSampleCount) const /*override*/
->>>>>>> 1a197f59
-    {
-        DISPATCH_TO_TYPED_UPDATE_FUNCTION;
-    }
-
-    template <typename ElementType>
-    void LearnerMomentumSGD::Update(const Parameter& parameter, const NDArrayViewPtr& gradientValue, 
-                                    const NDArrayViewPtr& smoothedGradientValue, size_t trainingSampleCount) const
-    {
-        GET_WRITABLE_MATRICES;
-
-        const auto learningRate = LearningRate(trainingSampleCount);
-        const auto momentum = MomentumValueForMB(trainingSampleCount);
-
-        parameterMatrix->MomentumSGDUpdate(*gradientMatrix, *smoothedGradientMatrix,
-                                           learningRate, momentum, UseClassicMomentum());
-    }
-
-    /*virtual*/ void LearnerNesterov::Update(const Parameter& parameter, const NDArrayViewPtr& gradientValue, 
-                                             const NDArrayViewPtr& smoothedGradientValue, size_t trainingSampleCount) const /*override*/
-    {
-        DISPATCH_TO_TYPED_UPDATE_FUNCTION;
-    }
-
-    template <typename ElementType>
-    void LearnerNesterov::Update(const Parameter& parameter, const NDArrayViewPtr& gradientValue, 
-                                 const NDArrayViewPtr& smoothedGradientValue, size_t trainingSampleCount) const
-    {
-        GET_WRITABLE_MATRICES;
-
-        const auto learningRate = LearningRate(trainingSampleCount);
-        const auto momentum = MomentumValueForMB(trainingSampleCount);
-
-        parameterMatrix->NesterovAcceleratedMomentumSGDUpdate(*gradientMatrix, *smoothedGradientMatrix,
-                                                              learningRate, momentum, UseClassicMomentum());
     }
 
     /*virtual*/ void LearnerAdaGrad::Update(const Parameter& parameter, const NDArrayViewPtr& gradientValue, 
