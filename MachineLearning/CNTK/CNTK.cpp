//
// <copyright file="CNTK.cpp" company="Microsoft">
//     Copyright (c) Microsoft Corporation.  All rights reserved.
// </copyright>
//
// cn.cpp : Defines the entry point for the console application.
//

// TODO: should we split all these DoXXX() up into separate commands? Mainly to separate common vs. non-standard/special ones?

#define _CRT_NONSTDC_NO_DEPRECATE   // make VS accept POSIX functions without _

#include "stdafx.h"
#include "Actions.h"
#include <string>
#include <chrono>
#include <algorithm>
#if defined(_WIN32)
#include "io.h"
#endif
#include "buildinfo.h"
#include "hostname.h"
#ifdef LEAKDETECT
#include "vld.h" // for memory leak detection
#endif
#include <vector>
#include <iostream>
#include <queue>
#include <set>
#include <memory>

#include "Basics.h"
#include "ComputationNetwork.h"
#include "ComputationNode.h"
#include "DataReader.h"
#include "DataWriter.h"
#include "SimpleNetworkBuilder.h"
#include "NDLNetworkBuilder.h"
#include "SynchronousExecutionEngine.h"
#include "ModelEditLanguage.h"
#include "CPUMatrix.h"  // used for SetNumThreads()
#include "SGD.h"
#include "MPIWrapper.h"
#include "commandArgUtil.h"
#include "MultiNetworksSGD.h"
#include "SimpleEvaluator.h"
#include "SimpleOutputWriter.h"
#include "MultiNetworksEvaluator.h"
#include "BestGpu.h"
#include "ProgressTracing.h"
#include "fileutil.h"
#include "ScriptableObjects.h"
#include "BrainScriptEvaluator.h"
#include "BrainScriptParser.h"

#ifndef let
#define let const auto
#endif

// TODO: Get rid of this global
Microsoft::MSR::CNTK::MPIWrapper *g_mpi = nullptr;

using namespace std;
using namespace Microsoft::MSR;
using namespace Microsoft::MSR::CNTK;

// internal test routine forward declaration
template <typename ElemType>
void TestCn(const ConfigParameters& config);

template <typename ElemType>
void DoEvalBeamSearch(const ConfigParameters& config, IDataReader<ElemType>& reader);

template <typename T>
struct compare_second
{
    bool operator()(const T &lhs, const T &rhs) const { return lhs.second < rhs.second; }
};

void RedirectStdErr(wstring logpath)
{
    fprintf(stderr, "Redirecting stderr to file %S\n", logpath.c_str());
    auto f = make_shared<File>(logpath.c_str(), fileOptionsWrite | fileOptionsText);
    if (dup2(fileno(*f), 2) == -1)
    {
        RuntimeError("unexpected failure to redirect stderr to log file");
    }
    setvbuf(stderr, NULL, _IONBF, 16384);   // unbuffer it
    static auto fKept = f;                  // keep it around (until it gets changed)
}

std::string WCharToString(const wchar_t* wst)
{
    std::wstring ws(wst);
    std::string s(ws.begin(), ws.end());
    s.assign(ws.begin(), ws.end());
    return s;
}

template <typename ElemType>
void DumpNodeInfo(const ConfigParameters& config)
{
    wstring modelPath = config(L"modelPath");
    wstring nodeName = config(L"nodeName", L"__AllNodes__");
	wstring nodeNameRegexStr = config(L"nodeNameRegex", L"");
    wstring defOutFilePath = modelPath + L"." + nodeName + L".txt";
    wstring outputFile = config(L"outputFile", defOutFilePath);
    bool printValues = config(L"printValues", true);

    ComputationNetwork net(-1);  //always use CPU
    net.LoadFromFile<ElemType>(modelPath);
    net.DumpNodeInfoToFile(nodeName, printValues, outputFile, nodeNameRegexStr);
}

template <typename ElemType>
void DoEvalBase(const ConfigParameters& config, IDataReader<ElemType>& reader)
{
    DEVICEID_TYPE deviceId = DeviceFromConfig(config);
    ConfigArray minibatchSize = config(L"minibatchSize", "40960");
    size_t epochSize = config(L"epochSize", "0");
    if (epochSize == 0)
    {
        epochSize = requestDataSize;
    }
    wstring modelPath = config(L"modelPath");
    intargvector mbSize = minibatchSize;

    int traceLevel = config(L"traceLevel", "0");
    size_t numMBsToShowResult = config(L"numMBsToShowResult", "100");

    ConfigArray evalNodeNames = config(L"evalNodeNames", "");
    vector<wstring> evalNodeNamesVector;
    for (int i = 0; i < evalNodeNames.size(); ++i)
    {
        evalNodeNamesVector.push_back(evalNodeNames[i]);
    }

    auto net = ComputationNetwork::CreateFromFile<ElemType>(deviceId, modelPath);

    SimpleEvaluator<ElemType> eval(net, numMBsToShowResult, traceLevel);
    eval.Evaluate(&reader, evalNodeNamesVector, mbSize[0], epochSize);
}

template <typename ElemType>
void DoEval(const ConfigParameters& config)
{
    //test
    ConfigParameters readerConfig(config(L"reader"));
    readerConfig.Insert("traceLevel", config(L"traceLevel", "0"));

    DataReader<ElemType> testDataReader(readerConfig);

    DoEvalBase(config, testDataReader);
}

// Special early implementation of RNNs by emulating them as a DNN.
// The code is very restricted to simple RNNs. 
// The idea can be used for more complicated network but need to know which nodes are stateful or time-dependent so that unroll is done in a correct way to represent recurrent networks. 
// TODO: can probably be removed.
<<<<<<< HEAD
template <typename ElemType>
void DoEvalUnroll(const ConfigParameters& config)
{
    //test
    ConfigParameters readerConfig(config("reader"));
    readerConfig.Insert("traceLevel", config("traceLevel", "0"));

    DataReader<ElemType> testDataReader(readerConfig);

    DEVICEID_TYPE deviceId = DeviceFromConfig(config);
    ConfigArray minibatchSize = config("minibatchSize", "40960");
    size_t epochSize = config("epochSize", "0");
    if (epochSize == 0)
    {
        epochSize = requestDataSize;
    }
    wstring modelPath = config("modelPath");
    intargvector mbSize = minibatchSize;
    wstring path2EvalResults = config("path2EvalResults", L"");

    ComputationNetwork net(deviceId);
    net.LoadFromFile<ElemType>(modelPath);
    net.ResetEvalTimeStamp();

    MultiNetworksEvaluator<ElemType> eval(net);
    double evalEntropy;
    eval.EvaluateUnroll(&testDataReader, mbSize[0], evalEntropy, path2EvalResults == L"" ? nullptr : path2EvalResults.c_str(), epochSize);
}

template <typename ElemType>
void DoCrossValidate(const ConfigParameters& config)
{
    //test
    ConfigParameters readerConfig(config("reader"));
    readerConfig.Insert("traceLevel", config("traceLevel", "0"));

    DEVICEID_TYPE deviceId = DeviceFromConfig(config);
    ConfigArray minibatchSize = config("minibatchSize", "40960");
    size_t epochSize = config("epochSize", "0");
    if (epochSize == 0)
    {
        epochSize = requestDataSize;
    }
    wstring modelPath = config("modelPath");
    intargvector mbSize = minibatchSize;

    ConfigArray cvIntervalConfig = config("crossValidationInterval");
    intargvector cvInterval = cvIntervalConfig;

    size_t sleepSecondsBetweenRuns = config("sleepTimeBetweenRuns", "0");

    int traceLevel = config("traceLevel", "0");
    size_t numMBsToShowResult = config("numMBsToShowResult", "100");

    ConfigArray evalNodeNames = config("evalNodeNames", "");
    vector<wstring> evalNodeNamesVector;
    for (int i = 0; i < evalNodeNames.size(); ++i)
    {
        evalNodeNamesVector.push_back(evalNodeNames[i]);
    }

    std::vector<std::vector<double>> cvErrorResults;
    std::vector<std::wstring> cvModels;

    DataReader<ElemType> cvDataReader(readerConfig);

    bool finalModelEvaluated = false;
    for (size_t i = cvInterval[0]; i <= cvInterval[2]; i += cvInterval[1])
    {
        wstring cvModelPath = msra::strfun::wstrprintf(L"%ls.%lld", modelPath.c_str(), i);

        if (!fexists(cvModelPath))
        {
            fprintf(stderr, "model %ls does not exist.\n", cvModelPath.c_str());
            if (finalModelEvaluated || !fexists(modelPath))
                continue; // file missing
            else
            {
                cvModelPath = modelPath;
                finalModelEvaluated = true;
            }
        }

        cvModels.push_back(cvModelPath);
        ComputationNetwork net(deviceId);
        net.LoadFromFile<ElemType>(cvModelPath);
        net.ResetEvalTimeStamp();

        SimpleEvaluator<ElemType> eval(net, numMBsToShowResult, traceLevel);

        fprintf(stderr, "model %ls --> \n", cvModelPath.c_str());
        auto evalErrors = eval.Evaluate(&cvDataReader, evalNodeNamesVector, mbSize[0], epochSize);
        cvErrorResults.push_back(evalErrors);

        ::Sleep(1000 * sleepSecondsBetweenRuns);
    }

    //find best model
    if (cvErrorResults.size() == 0)
    {
        LogicError("No model is evaluated.");
    }

    std::vector<double> minErrors;
    std::vector<int> minErrIds;
    std::vector<double> evalErrors = cvErrorResults[0];
    for (int i = 0; i < evalErrors.size(); ++i)
    {
        minErrors.push_back(evalErrors[i]);
        minErrIds.push_back(0);
    }

    for (int i = 0; i<cvErrorResults.size(); i++)
    {
        evalErrors = cvErrorResults[i];
        for (int j = 0; j<evalErrors.size(); j++)
        {
            if (evalErrors[j] < minErrors[j])
            {
                minErrors[j] = evalErrors[j];
                minErrIds[j] = i;
            }
        }
    }

    fprintf(stderr, "Best models:\n");
    fprintf(stderr, "------------\n");
    for (int i = 0; i < minErrors.size(); ++i)
    {
        fprintf(stderr, "Based on Err[%d]: Best model = %ls with min err %.8g\n", i, cvModels[minErrIds[i]].c_str(), minErrors[i]);
    }
}

template <typename ElemType>
void DoWriteOutput(const ConfigParameters& config)
{
    ConfigParameters readerConfig(config("reader"));
    readerConfig.Insert("traceLevel", config("traceLevel", "0"));
    readerConfig.Insert("randomize", "None");  //we don't want randomization when output results

    DataReader<ElemType> testDataReader(readerConfig);

    DEVICEID_TYPE deviceId = DeviceFromConfig(config);
    ConfigArray minibatchSize = config("minibatchSize", "2048");
    wstring modelPath = config("modelPath");
    intargvector mbSize = minibatchSize;

    size_t epochSize = config("epochSize", "0");
    if (epochSize == 0)
    {
        epochSize = requestDataSize;
    }

    ConfigArray outputNodeNames = config("outputNodeNames", "");
    vector<wstring> outputNodeNamesVector;
    for (int i = 0; i < outputNodeNames.size(); ++i)
    {
        outputNodeNamesVector.push_back(outputNodeNames[i]);
    }

    ComputationNetwork net(deviceId);
    net.LoadFromFile<ElemType>(modelPath);
    net.ResetEvalTimeStamp();

    SimpleOutputWriter<ElemType> writer(net, 1);

    if (config.Exists("writer"))
    {
        ConfigParameters writerConfig(config("writer"));
        bool bWriterUnittest = writerConfig("unittest", "false");
        DataWriter<ElemType> testDataWriter(writerConfig);
        writer.WriteOutput(testDataReader, mbSize[0], testDataWriter, outputNodeNamesVector, epochSize, bWriterUnittest);
    }
    else if (config.Exists("outputPath"))
    {
        wstring outputPath = config("outputPath"); // crashes if no default given? 
        writer.WriteOutput(testDataReader, mbSize[0], outputPath, outputNodeNamesVector, epochSize);
    }
    //writer.WriteOutput(testDataReader, mbSize[0], testDataWriter, outputNodeNamesVector, epochSize);
}

namespace Microsoft { namespace MSR { namespace CNTK {

    TrainingCriterion ParseTrainingCriterionString(wstring s)
    {
        msra::strfun::tolower_ascii(s);
        if (s == L"crossentropywithsoftmax")
            return TrainingCriterion::CrossEntropyWithSoftmax;
        if (s == L"SequenceWithSoftmax")
            return TrainingCriterion::SequenceWithSoftmax;
				if (s == L"CTCwithSoftmax")
					return TrainingCriterion::CTCwithSoftmax;
        else if (s == L"squareerror")
            return TrainingCriterion::SquareError;
        else if (s == L"logistic")
            return TrainingCriterion::Logistic;
        else if (s == L"noisecontrastiveestimationnode")
            return TrainingCriterion::NCECrossEntropyWithSoftmax;
        else if (s != L"classcrossentropywithsoftmax")    // (twisted logic to keep compiler happy w.r.t. not returning from LogicError)
            LogicError("trainingCriterion: Invalid trainingCriterion value. Valid values are (CrossEntropyWithSoftmax | SquareError | Logistic | ClassCrossEntropyWithSoftmax| SequenceWithSoftmax)");
        return TrainingCriterion::ClassCrossEntropyWithSoftmax;
    }

    EvalCriterion ParseEvalCriterionString(wstring s)
    {
        msra::strfun::tolower_ascii(s);
        if (s == L"errorprediction")
            return EvalCriterion::ErrorPrediction;
        else if (s == L"crossentropywithsoftmax")
            return EvalCriterion::CrossEntropyWithSoftmax;
        else if (s == L"SequenceWithSoftmax")
            return EvalCriterion::SequenceWithSoftmax;
				else if (s == L"phoneerror")
					return EvalCriterion::PhoneError;				
				else if (s == L"ctcwithsoftmax")
					return EvalCriterion::CTCwithSoftmax;
        else if (s == L"classcrossentropywithsoftmax")
            return EvalCriterion::ClassCrossEntropyWithSoftmax;
        else if (s == L"noisecontrastiveestimationnode")
            return EvalCriterion::NCECrossEntropyWithSoftmax;
        else if (s == L"logistic")
            return EvalCriterion::Logistic;
        else if (s != L"squareerror")
            LogicError("evalCriterion: Invalid trainingCriterion value. Valid values are (ErrorPrediction | CrossEntropyWithSoftmax | SquareError | Logistic | SequenceWithSoftmax)");
        return EvalCriterion::SquareError;
    }

}}};

template <typename ElemType>
void DoCreateLabelMap(const ConfigParameters& config)
{
    // this gets the section name we are interested in
    std::string section = config("section");
    // get that section (probably a peer config section, which works thanks to heirarchal symbol resolution)
    ConfigParameters configSection(config(section));
    ConfigParameters readerConfig(configSection("reader"));
    readerConfig.Insert("allowMapCreation", "true");
    DEVICEID_TYPE deviceId = CPUDEVICE;
    size_t minibatchSize = config("minibatchSize", "2048");
    int traceLevel = config("traceLevel", "0");
    std::vector<std::wstring> featureNames;
    std::vector<std::wstring> labelNames;
    GetFileConfigNames(readerConfig, featureNames, labelNames);

    // setup minibatch matrices
    Matrix<ElemType> featuresMatrix(deviceId);
    Matrix<ElemType> labelsMatrix(deviceId);
    std::map<std::wstring, Matrix<ElemType>*> matrices;
    matrices[featureNames[0]] = &featuresMatrix;
    if (labelNames.size() == 0)
        RuntimeError("CreateLabelMap: no labels found to process");

    // now create the reader and loop through the entire dataset to get all the labels
    auto start = std::chrono::system_clock::now();
    for (const std::wstring& labelsName : labelNames)
    {
        // take the last label file defined (the other one might be input)
        matrices[labelsName] = &labelsMatrix;

        // get the label mapping file name
        ConfigParameters labelConfig(readerConfig(labelsName));
        std::string labelMappingFile;
        if (labelConfig.ExistsCurrent("labelMappingFile"))
        {
            labelMappingFile = labelConfig("labelMappingFile");
        }
        else if (readerConfig.ExistsCurrent("labelMappingFile"))
        {
            labelMappingFile = labelConfig("labelMappingFile");
        }
        else
        {
            RuntimeError("CreateLabelMap: No labelMappingFile defined");
        }

        if (fexists(labelMappingFile))
        {
            fprintf(stderr, "CreateLabelMap: the label mapping file '%s' already exists, no work to do.\n", labelMappingFile.c_str());
            return;
        }
        fprintf(stderr, "CreateLabelMap: Creating the mapping file '%s' \n", labelMappingFile.c_str());

        DataReader<ElemType> dataReader(readerConfig);

        dataReader.StartMinibatchLoop(minibatchSize, 0, requestDataSize);
        int count = 0;
        while (dataReader.GetMinibatch(matrices))
        {
            Matrix<ElemType>& features = *matrices[featureNames[0]];
            count += features.GetNumCols();
            if (traceLevel > 1)
                fprintf(stderr, "."); // progress meter
        }
        dataReader.StartMinibatchLoop(minibatchSize, 1, requestDataSize);

        // print the results
        if (traceLevel > 0)
            fprintf(stderr, "\nread %d labels and produced %s\n", count, labelMappingFile.c_str());
    }
    auto end = std::chrono::system_clock::now();
    auto elapsed = end - start;
    if (traceLevel > 1)
        fprintf(stderr, "%f seconds elapsed\n", (float)(std::chrono::duration_cast<std::chrono::milliseconds>(elapsed).count()) / 1000);
}

//////////////////////////////////////////////////////////////////////////
//  for action SVD
//      An action "SVD" performs the following process to transform an existing model: 
//          1.  For a Learnable Parameter A whose name matches with the user specified regex, 
//              A is approximated by two matrice multiplication B*C ; 
//          2.  In order to keep the low-rank structure in training, 
//              the original A node will be replaced by A' whose opertions is Times
//              with its left children being B and right chilren being 
//
//      To use this command,
//          user need to specify: 
//                  1)  modelPath           -- path to the existing model 
//                  2)  outputmodelPath     -- where to write the transformed model 
//                  3)  KeepRatio           -- how many percentage of energy we want to keep
//					4)	AlignedSize			-- the resultant number of signular values is aligned to e.g., 32 or 64  
//                  5)  ParameterName       -- name (regex) of the parameter node we want to perform a SVD decomposition 
//              
//////////////////////////////////////////////////////////////////////////
//////////////////////////////////////////////////////////////////////////
//  helper function for DoParameterSVD 
//////////////////////////////////////////////////////////////////////////
bool ParseSVDConfigFile(wstring fn, map<wstring, float>& config)
{
    msra::files::textreader reader(fn);
    for (; reader;)
    {
        wstring line = reader.wgetline();
        vector<wstring> tokens = msra::strfun::split(line, L"\t ");
        if (tokens.size() != 2)
            return false;
        config[tokens[0]] = (float)msra::strfun::todouble(tokens[1]);
    }
    return true;
}
// a brief on the SVD config file usage 
void SVDConfigFileUsage()
{
    fprintf(stderr, "usage of SVDConfigFile\n");
    fprintf(stderr, "A SVDConfigFile is referred in main config by \"SVDConfig\"\n");
    fprintf(stderr, "Each line in this file specifies a group of Learnable Parameter nodes using regex and the KeepRatio associated with that group\n");
    fprintf(stderr, "An example: \n");
    fprintf(stderr, "W0         1.0\n");
    fprintf(stderr, "W[1-5]     0.4\n");


}
template<class ElemType>
void  DoParameterSVD(const ConfigParameters& config)
{
    DEVICEID_TYPE deviceID = -1;        // use CPU for SVD 
    wstring modelPath = config("modelPath");
    wstring outputmodelPath = config("outputmodelPath");
    map<wstring, float>     svdconfig;

    float keepratio = config("KeepRatio", "0.4");
	size_t AlignedSize = config("AlignedSize", "8");
    wstring svdnodeRegex = config("NodeNameRegex", L"");
    if (!svdnodeRegex.empty())
    {
        svdconfig[svdnodeRegex] = keepratio;
    }
    else
    {
        // alternatively, user can also use a config to specify KeepRatios for different groups of nodes 
        wstring svdnodeConfigFile = config("SVDConfig", L"");
        if (!ParseSVDConfigFile(svdnodeConfigFile, svdconfig))
        {
            SVDConfigFileUsage();
            return;
        }
    }


    if (modelPath.empty())
    {
        fprintf(stderr, "ERROR: in DoParameterSVD, modelPath is empty!\n");
        return;
    }


    ComputationNetwork net(deviceID);
    net.LoadFromFile<ElemType>(modelPath);

    net.PerformSVDecomposition<ElemType>(svdconfig, AlignedSize);
    if (!outputmodelPath.empty())
        net.SaveToFile(outputmodelPath);

}


///
/// for action writeWordAndClassInfo
///
/// read training text file
///
/// the outputs are the vocabulary, word2class and class2idx file with the information below
///     vocabulary format is as follows
///       0      42068  </s>    0
///       1      50770  the 0
///       2      45020  <unk>   1
///       the first column is word index
///       the last column is class index of the word
///       the second column and the third column are for information purpose and 
///       are not really used in generating outputs for later process in the neural networks training
///
///    wrd2cls in dense matrix in[vocab_size X 1].it maps a word to its class id.
///    cls2idx in dense matrix in[nbr_cls X 1].it maps a class to its first word index.
///
/// to be used for class-based entropy, the outputs have the following assumptions
/// A1 : words are sorted so that words that are in the same class are together
///    i.e., wrds2cls[0] <= wrd2cls[1] <= ... <= wrd2cls[vocab_size - 1]
/// A2 : class ids are sorted so that cls2idx[0] < cls2idx[1] < cls2idx[2] < ... < cls2idx[nbr_cls - 1]
template <typename ElemType>
void DoWriteWordAndClassInfo(const ConfigParameters& config)
{
    string inputFile = config("inputFile"); // training text file without <unk>
    string outputWord2Cls = config("outputWord2Cls");
    string outputVocabFile = config("outputVocabFile");
    string outputCls2Index = config("outputCls2Index");
    size_t  vocabSize = config("vocabSize");
    int  nbrCls = config("nbrClass", "0");
    int  cutoff = config("cutoff", "1");

    DEVICEID_TYPE deviceId = CPUDEVICE;
    Matrix<ElemType> wrd2cls(deviceId);
    Matrix<ElemType> cls2idx(deviceId);

    //FILE *fp = fopen(inputFile.c_str(), "rt");
    ifstream fp(inputFile.c_str());
    if (!fp)
    {
        RuntimeError("inputFile cannot be read");
    }

    if (nbrCls > 0)
    {
        cls2idx.Resize(nbrCls, 1);
    }
    std::unordered_map<string, double> v_count;

    /// get line
    string str;
    vector<string> vstr;
    long long prevClsIdx = -1;
    string token;
    while (getline(fp, str))
    {
        str.erase(0, str.find_first_not_of(' '));       //prefixing spaces
        str.erase(str.find_last_not_of(' ') + 1);         //surfixing spaces
        int sposition = str.find("</s> ");
        int eposition = str.find(" </s>");
        if (sposition == str.npos)
        {
            str = "</s> " + str;
        }

        if (eposition == str.npos)
        {
            str = str + " </s>";
        }

        vstr = msra::strfun::split(str, "\t ");
        for (int i = 1; i < vstr.size(); i++)
        {
            v_count[vstr[i]]++;
        }
    }
    fp.close();

    std::cerr << "no truncated vocabulary: " << v_count.size() << std::endl;

    std::vector<std::string> m_words;
    std::set<std::string> m_remained_words;
    std::unordered_map<std::string, size_t> m_index;

    std::vector<double> m_count;
    std::vector<int> m_class;// class index of each word

    typedef std::pair<std::string, double> stringdouble;
    std::priority_queue<stringdouble, std::vector<stringdouble>, compare_second<stringdouble> >
        q(compare_second<stringdouble>(), std::vector<stringdouble>(v_count.begin(), v_count.end()));

    size_t wordCountLessCutoff = v_count.size();
    if (cutoff > 0)
        for (std::unordered_map<std::string, double>::iterator iter = v_count.begin(); iter != v_count.end(); iter++)
        {
            if (iter->second <= cutoff)
            {
                wordCountLessCutoff--;
            }
        }
    if (wordCountLessCutoff <= 0)
        RuntimeError("no word remained after cutoff");

    if (vocabSize > wordCountLessCutoff)
    {
        std::cerr << "warning: actual vocabulary size is less than required." << endl;
        std::cerr << "\t\tRequired vocabulary size:" << vocabSize << endl;
        std::cerr << "\t\tActural vocabulary size:" << v_count.size() << endl;
        std::cerr << "\t\tActural vocabulary size after cutoff:" << wordCountLessCutoff << endl;
        std::cerr << "\t\tWe will change to actual vocabulary size: " << wordCountLessCutoff << endl;
        vocabSize = wordCountLessCutoff;
    }
    wrd2cls.Resize(vocabSize, 1);

    std::unordered_map<std::string, double> removed;
    double unkCount = 0;
    size_t size = 0;
    size_t actual_vocab_size = vocabSize - 1;
    while (size < actual_vocab_size  && !q.empty())
    {
        size++;
        std::string word = q.top().first;
        double freq = q.top().second;
        if (word == "<unk>")
        {
            unkCount += freq;
            actual_vocab_size++;
        }
        removed[q.top().first] = q.top().second;
        q.pop();
    }
    while (!q.empty())
    {
        unkCount += q.top().second;
        q.pop();
    }
    removed["<unk>"] = unkCount;
    std::priority_queue<stringdouble, std::vector<stringdouble>, compare_second<stringdouble> >
        p(compare_second<stringdouble>(), std::vector<stringdouble>(removed.begin(), removed.end()));
    cerr << "p.size():" << p.size() << endl;
    m_count.resize(removed.size());
    double total = 0;
    double dd = 0;
    if (nbrCls > 0)
    {
        for (std::unordered_map<std::string, double>::iterator iter = removed.begin(); iter != removed.end(); iter++)
        {
            total += iter->second;
        }

        for (std::unordered_map<std::string, double>::iterator iter = removed.begin(); iter != removed.end(); iter++)
        {
            dd += sqrt(iter->second / total);
        }
    }

    double df = 0;
    size_t class_id = 0;
    m_class.resize(p.size());

    while (!p.empty())
    {
        std::string word = p.top().first;
        double freq = p.top().second;
        if (nbrCls > 0)
        {
            df += sqrt(freq / total) / dd;
            if (df > 1)
            {
                df = 1;
            }

            if (df > 1.0 * (class_id + 1) / nbrCls && class_id < nbrCls)
            {
                class_id++;
            }
        }

        size_t wid = m_words.size();
        bool inserted = m_index.insert(make_pair(word, wid)).second;
        if (inserted)
            m_words.push_back(word);

        m_count[wid] = freq;
        if (nbrCls > 0)
        {
            m_class[wid] = class_id;
        }
        p.pop();
    }

    std::ofstream ofvocab;
    ofvocab.open(outputVocabFile.c_str());
    for (size_t i = 0; i < m_index.size(); i++)
    {
        if (nbrCls > 0)
            wrd2cls(i, 0) = (ElemType)m_class[i];
        long long clsIdx = nbrCls > 0 ? m_class[i] : 0;
        if (nbrCls > 0 && clsIdx != prevClsIdx)
        {
            cls2idx(clsIdx, 0) = (ElemType)i; /// the left boundary of clsIdx
            prevClsIdx = m_class[i];
        }
        ofvocab << "     " << i << "\t     " << m_count[i] << "\t" << m_words[i] << "\t" << clsIdx << std::endl;
    }

    ofvocab.close();
    if (nbrCls > 0)
    {
        /// write the outputs
        msra::files::make_intermediate_dirs(s2ws(outputWord2Cls));
        ofstream ofp(outputWord2Cls.c_str());
        if (!ofp)
            RuntimeError("cannot write to %s", outputWord2Cls.c_str());
        for (size_t r = 0; r < wrd2cls.GetNumRows(); r++)
            ofp << (int)wrd2cls(r, 0) << endl;
        ofp.close();

        msra::files::make_intermediate_dirs(s2ws(outputCls2Index));
        ofp.open(outputCls2Index.c_str());
        if (!ofp)
        {
            RuntimeError("cannot write to %s", outputCls2Index.c_str());
        }

        for (size_t r = 0; r < cls2idx.GetNumRows(); r++)
        {
            ofp << (int)cls2idx(r, 0) << endl;
        }
        ofp.close();
    }
}

template <typename ElemType>
void DoTrain(const ConfigParameters& config, size_t fullEpochsOffset, size_t fullTotalMaxEpochs)
{
    ConfigParameters configSGD(config("SGD"));
    bool makeMode = config("makeMode", "true");

    ConfigParameters readerConfig(config("reader"));
    readerConfig.Insert("traceLevel", config("traceLevel", "0"));

    unique_ptr<IComputationNetBuilder<ElemType>> netBuilder;

    if (config.Exists("NDLNetworkBuilder"))
    {
        ConfigParameters ndlNetworkBuilderConfig(config("NDLNetworkBuilder"));
        netBuilder = unique_ptr<IComputationNetBuilder<ElemType>>(new NDLBuilder<ElemType>(ndlNetworkBuilderConfig));
    }
    else if (config.Exists("SimpleNetworkBuilder"))
    {
        ConfigParameters simpleNetworkBuilderConfig(config("SimpleNetworkBuilder"));
        netBuilder = unique_ptr<IComputationNetBuilder<ElemType>>(new SimpleNetworkBuilder<ElemType>(simpleNetworkBuilderConfig));
    }
    else if (config.Exists("ExperimentalNetworkBuilder"))   // for testing/early access to NDL extensions
    {
        DEVICEID_TYPE deviceId = DeviceFromConfig(config);
        string sourceCode(config("ExperimentalNetworkBuilder"));
        netBuilder = unique_ptr<IComputationNetBuilder<ElemType>>(new ExperimentalNetworkBuilder<ElemType>(msra::strfun::utf16(sourceCode), deviceId));
    }
    else
    {
        RuntimeError("No network builder found in the config file. NDLNetworkBuilder or SimpleNetworkBuilde must be specified");
    }

    unique_ptr<DataReader<ElemType>> dataReader { new DataReader<ElemType>(readerConfig) };

    unique_ptr<DataReader<ElemType>> cvDataReader;
    ConfigParameters cvReaderConfig(config("cvReader", L""));

    if (cvReaderConfig.size() != 0)
    {
        cvReaderConfig.Insert("traceLevel", config("traceLevel", "0"));
        cvDataReader = unique_ptr<DataReader<ElemType> >{ new DataReader<ElemType>(cvReaderConfig) };
    }

    SGD<ElemType> sgd(configSGD, fullEpochsOffset, fullTotalMaxEpochs);

    sgd.Train(netBuilder.get(), dataReader.get(), cvDataReader.get(), makeMode);
}

template <typename ElemType>
void DoAdapt(const ConfigParameters& config, size_t fullEpochsOffset, size_t fullTotalMaxEpochs)
{
    DEVICEID_TYPE deviceId = DeviceFromConfig(config);

    ConfigParameters configSGD(config("SGD"));
    bool makeMode = config("makeMode", "true");

    ConfigParameters readerConfig(config("reader"));
    readerConfig.Insert("traceLevel", config("traceLevel", "0"));

    DataReader<ElemType>* dataReader = new DataReader<ElemType>(readerConfig);

    DataReader<ElemType>* cvDataReader = nullptr;
    ConfigParameters cvReaderConfig(config("cvReader", L""));

    if (cvReaderConfig.size() != 0)
    {
        cvReaderConfig.Insert("traceLevel", config("traceLevel", "0"));
        cvDataReader = new DataReader<ElemType>(cvReaderConfig);
    }

    wstring origModelFileName = config("origModelFileName", L"");
    wstring refNodeName = config("refNodeName", L"");

    SGD<ElemType> sgd(configSGD, fullEpochsOffset, fullTotalMaxEpochs);

    sgd.Adapt(origModelFileName, refNodeName, dataReader, cvDataReader, deviceId, makeMode);

    delete dataReader;
    delete cvDataReader;
}

/**
This implements sequence to sequence translation paper in
http://arxiv.org/pdf/1409.3215.pdf

*/
template <typename ElemType>
void DoEncoderDecoder(const ConfigParameters& config, size_t fullEpochsOffset, size_t fullTotalMaxEpochs)
{
    vector<IComputationNetBuilder<ElemType>*> netBuilders;
    vector<IDataReader<ElemType>*> trainDataReader;
    vector<IDataReader<ElemType>*> validationDataReader;

    ConfigParameters configSGD = config("SGD");
    bool makeMode = config("makeMode", "true");
    IComputationNetBuilder<ElemType>* encoderNetBuilder = NULL;
    IComputationNetBuilder<ElemType>* decoderNetBuilder = NULL;

    ConfigParameters readerConfig = config("encoderReader");
    readerConfig.Insert("traceLevel", config("traceLevel", "0"));

    DataReader<ElemType>* encoderDataReader = new DataReader<ElemType>(readerConfig);

    ConfigParameters decoderReaderConfig = config("decoderReader");
    DataReader<ElemType>* decoderDataReader = new DataReader<ElemType>(decoderReaderConfig);

    ConfigParameters cvEncoderReaderConfig = config("encoderCVReader");
    DataReader<ElemType>* cvEncoderDataReader = new DataReader<ElemType>(cvEncoderReaderConfig);

    ConfigParameters cvDecoderReaderConfig = config("decoderCVReader");
    DataReader<ElemType>* cvDecoderDataReader = new DataReader<ElemType>(cvDecoderReaderConfig);

    if (config.Exists("EncoderNetworkBuilder"))
    {
        ConfigParameters configSNB = config("EncoderNetworkBuilder");
        encoderNetBuilder = (IComputationNetBuilder<ElemType>*)new SimpleNetworkBuilder<ElemType>(configSNB);
    }
    else
    {
        LogicError("Need encoder network");
    }

    if (config.Exists("DecoderNetworkBuilder"))
    {
        ConfigParameters configSNB = config("DecoderNetworkBuilder");
        decoderNetBuilder = (IComputationNetBuilder<ElemType>*)new SimpleNetworkBuilder<ElemType>(configSNB);
    }
    else
    {
        LogicError("Need decoder networks");
    }

    MultiNetworksSGD<ElemType> sgd(configSGD, fullEpochsOffset, fullTotalMaxEpochs);

    sgd.InitTrainEncoderDecoderWithHiddenStates(configSGD);

    netBuilders.push_back(encoderNetBuilder);
    netBuilders.push_back(decoderNetBuilder);
    trainDataReader.push_back(encoderDataReader);
    trainDataReader.push_back(decoderDataReader);
    validationDataReader.push_back(cvEncoderDataReader);
    validationDataReader.push_back(cvDecoderDataReader);

    sgd.EncoderDecoder(netBuilders, trainDataReader, validationDataReader, makeMode);

    delete encoderDataReader;
    delete decoderDataReader;
    delete cvEncoderDataReader;
    delete cvDecoderDataReader;
}

/**
DoBidirecionEncoderDecoder
*/
template <typename ElemType>
void DoBidirectionEncoderDecoder(const ConfigParameters& config, size_t fullEpochsOffset, size_t fullTotalMaxEpochs)
{

    ConfigParameters configSGD = config("SGD");
    bool makeMode = config("makeMode", "true");
    IComputationNetBuilder<ElemType>* encoderNetBuilder = NULL;
    IComputationNetBuilder<ElemType>* forwardDecoderNetBuilder = NULL;
    IComputationNetBuilder<ElemType>* backwardDecoderNetBuilder = NULL;
    vector<IComputationNetBuilder<ElemType>*> netBuilders;
    vector<IDataReader<ElemType>*> trainDataReader;
    vector<IDataReader<ElemType>*> validationDataReader;

    ConfigParameters readerConfig = config("encoderReader");
    readerConfig.Insert("traceLevel", config("traceLevel", "0"));

    DataReader<ElemType>* encoderDataReader = new DataReader<ElemType>(readerConfig);

    ConfigParameters decoderReaderConfig = config("decoderReader");
    DataReader<ElemType>* decoderDataReader = new DataReader<ElemType>(decoderReaderConfig);

    ConfigParameters backwardDecoderReaderConfig = config("backwardDecoderReader");
    DataReader<ElemType>* backwardDecoderDataReader = new DataReader<ElemType>(backwardDecoderReaderConfig);

    ConfigParameters cvEncoderReaderConfig = config("encoderCVReader");
    DataReader<ElemType>* cvEncoderDataReader = new DataReader<ElemType>(cvEncoderReaderConfig);

    ConfigParameters cvDecoderReaderConfig = config("decoderCVReader");
    DataReader<ElemType>* cvDecoderDataReader = new DataReader<ElemType>(cvDecoderReaderConfig);

    ConfigParameters cvBackwardDecoderReaderConfig = config("BackwardDecoderCVReader");
    DataReader<ElemType>* cvBackwardDecoderDataReader = new DataReader<ElemType>(cvBackwardDecoderReaderConfig);

    if (config.Exists("EncoderNetworkBuilder"))
    {
        ConfigParameters configSNB = config("EncoderNetworkBuilder");
        encoderNetBuilder = (IComputationNetBuilder<ElemType>*)new SimpleNetworkBuilder<ElemType>(configSNB);
    }
    else
        LogicError("Need encoder network");

    if (config.Exists("DecoderNetworkBuilder"))
    {
        ConfigParameters configSNB = config("DecoderNetworkBuilder");
        forwardDecoderNetBuilder = (IComputationNetBuilder<ElemType>*)new SimpleNetworkBuilder<ElemType>(configSNB);
    }
    else
    {
        LogicError("Need decoder networks");
    }

    if (config.Exists("BackwardDecoderNetworkBuilder"))
    {
        ConfigParameters configSNB = config("BackwardDecoderNetworkBuilder");
        backwardDecoderNetBuilder = (IComputationNetBuilder<ElemType>*)new SimpleNetworkBuilder<ElemType>(configSNB);
    }
    else
    {
        LogicError("Need decoder networks");
    }

    MultiNetworksSGD<ElemType> sgd(configSGD, fullEpochsOffset, fullTotalMaxEpochs);

    sgd.InitTrainEncoderDecoderWithHiddenStates(configSGD);

    netBuilders.push_back(encoderNetBuilder);
    netBuilders.push_back(forwardDecoderNetBuilder);
    netBuilders.push_back(backwardDecoderNetBuilder);
    trainDataReader.push_back(encoderDataReader);
    trainDataReader.push_back(decoderDataReader);
    trainDataReader.push_back(backwardDecoderDataReader);
    validationDataReader.push_back(cvEncoderDataReader);
    validationDataReader.push_back(cvDecoderDataReader);
    validationDataReader.push_back(cvBackwardDecoderDataReader);

    sgd.EncoderDecoder(netBuilders, trainDataReader, validationDataReader, makeMode);

    delete encoderDataReader;
    delete decoderDataReader;
    delete cvEncoderDataReader;
    delete cvDecoderDataReader;
    delete backwardDecoderDataReader;
    delete cvBackwardDecoderDataReader;
}

/**
Originally, this is for testing models trained using the sequence to sequence translation method below
http://arxiv.org/pdf/1409.3215.pdf
Later on, it is extended to be more general to include a sequence of network operations. 
*/
template <typename ElemType>
void DoEvalEncodingBeamSearchDecoding(const ConfigParameters& config)
{
    DEVICEID_TYPE deviceId = DeviceFromConfig(config);

    vector<IDataReader<ElemType>*> readers;
    ConfigParameters readerConfig = config("encoderReader");
    readerConfig.Insert("traceLevel", config("traceLevel", "0"));

    DataReader<ElemType> encoderReader(readerConfig);

    ConfigParameters decoderReaderConfig = config("decoderReader");
    decoderReaderConfig.Insert("traceLevel", config("traceLevel", "0"));

    DataReader<ElemType> decoderReader(decoderReaderConfig);

    readers.push_back(&encoderReader);
    readers.push_back(&decoderReader);

    ConfigArray minibatchSize = config("minibatchSize", "40960");
    size_t epochSize = config("epochSize", "0");
    if (epochSize == 0)
    {
        epochSize = requestDataSize;
    }

    wstring encoderModelPath = config("encoderModelPath");
    wstring decoderModelPath = config("decoderModelPath");

    intargvector mbSize = minibatchSize;

    int traceLevel = config("traceLevel", "0");
    size_t numMBsToShowResult = config("numMBsToShowResult", "100");

    vector<ComputationNetwork*> nets;
    ComputationNetwork encoderNet(deviceId);
    encoderNet.LoadFromFile<ElemType>(encoderModelPath, FileOptions::fileOptionsBinary, true);
    encoderNet.ResetEvalTimeStamp();

    ComputationNetwork decoderNet(deviceId);
    decoderNet.LoadFromFile<ElemType>(decoderModelPath, FileOptions::fileOptionsBinary, false, &encoderNet);
    decoderNet.ResetEvalTimeStamp();

    nets.push_back(&encoderNet);
    nets.push_back(&decoderNet);
    ConfigArray evalNodeNames = config("evalNodeNames");
    vector<wstring> evalNodeNamesVector;
    for (int i = 0; i < evalNodeNames.size(); ++i)
    {
        evalNodeNamesVector.push_back(evalNodeNames[i]);
    }

    ConfigArray outputNodeNames = config("outputNodeNames");
    vector<wstring> outputNodeNamesVector;
    for (int i = 0; i < outputNodeNames.size(); ++i)
    {
        outputNodeNamesVector.push_back(outputNodeNames[i]);
    }

    ElemType beamWidth = config("beamWidth", "1");

    ConfigParameters writerConfig = config("writer");
    DataWriter<ElemType> testDataWriter(writerConfig);

    MultiNetworksEvaluator<ElemType> eval(decoderNet, numMBsToShowResult, traceLevel);
    eval.InitTrainEncoderDecoderWithHiddenStates(config);

    eval.EncodingEvaluateDecodingBeamSearch(nets, readers, 
                                            testDataWriter, evalNodeNamesVector,
                                            outputNodeNamesVector,
                                            mbSize[0], beamWidth, epochSize);
}

/**
This is beam search decoder.

Developed by Kaisheng Yao.

It is used in the following work:
K. Yao, G. Zweig, "Sequence-to-sequence neural net models for grapheme-to-phoneme conversion" in Interspeech 2015
*/
template <typename ElemType>
void DoBeamSearchDecoding(const ConfigParameters& config)
{
    //test
    ConfigParameters readerConfig = config("reader");
    readerConfig.Insert("traceLevel", config("traceLevel", "0"));

    DataReader<ElemType> testDataReader(readerConfig);

    DoEvalBeamSearch(config, testDataReader);
}

template <typename ElemType>
void DoEvalBeamSearch(const ConfigParameters& config, IDataReader<ElemType>& reader)
{
    DEVICEID_TYPE deviceId = DeviceFromConfig(config);
    ConfigArray minibatchSize = config("minibatchSize", "40960");
    size_t epochSize = config("epochSize", "0");
    if (epochSize == 0)
    {
        epochSize = requestDataSize;
    }
    wstring modelPath = config("modelPath");
    intargvector mbSize = minibatchSize;

    int traceLevel = config("traceLevel", "0");
    size_t numMBsToShowResult = config("numMBsToShowResult", "100");

    ComputationNetwork net(deviceId);
    net.LoadFromFile<ElemType>(modelPath);
    net.ResetEvalTimeStamp();

    ConfigArray evalNodeNames = config("evalNodeNames");
    vector<wstring> evalNodeNamesVector;
    for (int i = 0; i < evalNodeNames.size(); ++i)
    {
        evalNodeNamesVector.push_back(evalNodeNames[i]);
    }

    ConfigArray outputNodeNames = config("outputNodeNames");
    vector<wstring> outputNodeNamesVector;
    for (int i = 0; i < outputNodeNames.size(); ++i)
    {
        outputNodeNamesVector.push_back(outputNodeNames[i]);
    }

    ElemType beamWidth = config("beamWidth", "1");

    ConfigParameters writerConfig = config("writer");
    DataWriter<ElemType> testDataWriter(writerConfig);

    MultiNetworksEvaluator<ElemType> eval(net, numMBsToShowResult, traceLevel);
    eval.BeamSearch(&reader, testDataWriter, evalNodeNamesVector, outputNodeNamesVector, mbSize[0], beamWidth, epochSize);
}

template <typename ElemType>
void DoSequenceTrain(const ConfigParameters& config, size_t fullEpochsOffset, size_t fullTotalMaxEpochs)
{
    DEVICEID_TYPE deviceId = DeviceFromConfig(config);

    ConfigParameters configSGD(config("SGD"));
    bool makeMode = config("makeMode", "true");

    ConfigParameters readerConfig(config("reader"));
    readerConfig.Insert("traceLevel", config("traceLevel", "0"));

    IComputationNetBuilder<ElemType>* netBuilder = NULL;
    if (config.Exists("NDLNetworkBuilder"))
    {
        ConfigParameters configNDL(config("NDLNetworkBuilder"));
        netBuilder = (IComputationNetBuilder<ElemType>*)new NDLBuilder<ElemType>(configNDL);
    }
    else if (config.Exists("SimpleNetworkBuilder"))
    {
        ConfigParameters configSNB(config("SimpleNetworkBuilder"));
        netBuilder = (IComputationNetBuilder<ElemType>*)new SimpleNetworkBuilder<ElemType>(configSNB);
    }
    else
    {
        RuntimeError("No network builder found in the config file. NDLNetworkBuilder or SimpleNetworkBuilde must be specified");
    }

    DataReader<ElemType>* dataReader = new DataReader<ElemType>(readerConfig);

    DataReader<ElemType>* cvDataReader = nullptr;
    ConfigParameters cvReaderConfig(config("cvReader", L""));

    if (cvReaderConfig.size() != 0)
    {
        cvReaderConfig.Insert("traceLevel", config("traceLevel", "0"));
        cvDataReader = new DataReader<ElemType>(cvReaderConfig);
    }

    wstring origModelFileName = config("origModelFileName", L"");

    SGD<ElemType> sgd(configSGD, fullEpochsOffset, fullTotalMaxEpochs);

    sgd.SequenceTrain(netBuilder, origModelFileName, dataReader, cvDataReader, deviceId, makeMode);

    delete dataReader;
    delete cvDataReader;
}

template <typename ElemType>
void DoEdit(const ConfigParameters& config)
{
    wstring editPath = config("editPath");
    wstring ndlMacros = config("ndlMacros", "");
    NDLScript<ElemType> ndlScript;
    if (!ndlMacros.empty())
    {
        ndlScript.LoadConfigFile(ndlMacros);
    }
    MELScript<ElemType> melScript;
    melScript.LoadConfigFileAndResolveVariables(editPath, config);
}

template <typename ElemType>
void DoConvertFromDbn(const ConfigParameters& config)
{
    //config.Insert("deviceId","-1"); //force using CPU

    wstring modelPath = config("modelPath");
    wstring dbnModelPath = config("dbnModelPath");

    IComputationNetBuilder<ElemType>* netBuilder = (IComputationNetBuilder<ElemType>*)new SimpleNetworkBuilder<ElemType>(config);
    ComputationNetwork* net = netBuilder->LoadNetworkFromFile(dbnModelPath);
    net->SaveToFile(modelPath);
    delete (netBuilder);
}

// do topological plot of computation network 
template <typename ElemType>
void DoTopologyPlot(const ConfigParameters& config)
{
    wstring modelPath = config("modelPath");
    wstring outdot = config("outputDotFile");           // filename for the dot language output, if not specified, %modelpath%.dot will be used
    wstring outRending = config("outputFile");      // filename for the rendered topology plot
    // this can be empty, in that case no rendering will be done
    // or if this is set, renderCmd must be set, so CNTK will call re       
    wstring RenderCmd = config("RenderCmd");               // if this option is set, then CNTK will call the render to convert the outdotFile to a graph
    // e.g. "d:\Tools\graphviz\bin\dot.exe -Tpng -x <IN> -o<OUT>"
    //              where <IN> and <OUT> are two special placeholders

    //========================================
    // Sec. 1 option check
    //========================================
    if (outdot.empty())
    {
        outdot = modelPath + L".dot";
    }

    wstring rescmd;
    if (!outRending.empty())        // we need to render the plot
    {
        std::wregex inputPlaceHolder(L"(.+)(<IN>)(.*)");
        std::wregex outputPlaceHolder(L"(.+)(<OUT>)(.*)");

        rescmd = regex_replace(RenderCmd, inputPlaceHolder, L"$1" + outdot + L"$3");
        rescmd = regex_replace(rescmd, outputPlaceHolder, L"$1" + outRending + L"$3");
    }

    ComputationNetwork net(-1);
    net.LoadFromFile<ElemType>(modelPath);
    net.PlotNetworkTopology(outdot);
    fprintf(stderr, "Output network description in dot language to %S\n", outdot.c_str());

    if (!outRending.empty())
    {
        fprintf(stderr, "Executing a third-part tool for rendering dot:\n%S\n", rescmd.c_str());
#ifdef __unix__
        const auto rc = system(msra::strfun::utf8(rescmd).c_str()); rc/*ignoring the result--this gets flagged by gcc if we don't save the return value*/;
#else
        _wsystem(rescmd.c_str());
#endif
        fprintf(stderr, "Done\n");
    }
}

size_t GetMaxEpochs(const ConfigParameters& configParams)
{
    ConfigParameters configSGD(configParams("SGD"));
    size_t maxEpochs = configSGD("maxEpochs");

    return maxEpochs;
}

// process the command
template <typename ElemType>
void DoCommand(const ConfigParameters& config)
{
    ConfigArray command = config("command", "train");

    int numCPUThreads = config("numCPUThreads", "0");
    numCPUThreads = CPUMatrix<ElemType>::SetNumThreads(numCPUThreads);

    if (numCPUThreads>0)
    {
        std::cerr << "Using " << numCPUThreads << " CPU threads" << endl;
    }

	DisableLegacyUsage(config, command);

    // summarize command info upfront in the log and stdout
    size_t fullTotalMaxEpochs = 0;
    for (int i = 0; i < command.size(); i++)
    {
        //get the configuration parameters that match the command
        ConfigParameters commandParams(config(command[i]));
        ConfigArray action = commandParams("action", "train");

        // determine the action to perform, and do it
        for (int j = 0; j < action.size(); j++)
        {
            if (action[j] == "train"               || action[j] == "trainRNN" ||
                action[j] == "trainSequence"       || action[j] == "trainSequenceRNN")
            {
                wstring modelPath = commandParams("modelPath");
                std::wcerr << "CNTKModelPath: " << modelPath << endl;
                size_t maxEpochs = GetMaxEpochs(commandParams);
                std::cerr << "CNTKCommandTrainInfo: " + command[i] << " : " << maxEpochs << endl;
                fullTotalMaxEpochs += maxEpochs;
            }
        }
    }
    std::cerr << "CNTKCommandTrainInfo: CNTKNoMoreCommands_Total : " << fullTotalMaxEpochs << endl;
    size_t fullEpochsOffset = 0;

    // execute the commands
    for (int i = 0; i < command.size(); i++)
    {
        //get the configuration parameters that match the command
        ConfigParameters commandParams(config(command[i]));
        ConfigArray action = commandParams("action", "train");

        // determine the action to perform, and do it
        for (int j = 0; j < action.size(); j++)
        {
            if (action[j] == "train" || action[j] == "trainRNN")
=======
template <typename ElemType>
void DoEvalUnroll(const ConfigParameters& config)
{
    //test
    ConfigParameters readerConfig(config(L"reader"));
    readerConfig.Insert("traceLevel", config(L"traceLevel", "0"));

    DataReader<ElemType> testDataReader(readerConfig);

    DEVICEID_TYPE deviceId = DeviceFromConfig(config);
    ConfigArray minibatchSize = config(L"minibatchSize", "40960");
    size_t epochSize = config(L"epochSize", "0");
    if (epochSize == 0)
    {
        epochSize = requestDataSize;
    }
    wstring modelPath = config(L"modelPath");
    intargvector mbSize = minibatchSize;
    wstring path2EvalResults = config(L"path2EvalResults", L"");

    auto net = ComputationNetwork::CreateFromFile<ElemType>(deviceId, modelPath);

    MultiNetworksEvaluator<ElemType> eval(net);
    double evalEntropy;
    eval.EvaluateUnroll(&testDataReader, mbSize[0], evalEntropy, path2EvalResults == L"" ? nullptr : path2EvalResults.c_str(), epochSize);
}

template <typename ElemType>
void DoCrossValidate(const ConfigParameters& config)
{
    //test
    ConfigParameters readerConfig(config(L"reader"));
    readerConfig.Insert("traceLevel", config(L"traceLevel", "0"));

    DEVICEID_TYPE deviceId = DeviceFromConfig(config);
    ConfigArray minibatchSize = config(L"minibatchSize", "40960");
    size_t epochSize = config(L"epochSize", "0");
    if (epochSize == 0)
    {
        epochSize = requestDataSize;
    }
    wstring modelPath = config(L"modelPath");
    intargvector mbSize = minibatchSize;

    ConfigArray cvIntervalConfig = config(L"crossValidationInterval");
    intargvector cvInterval = cvIntervalConfig;

    size_t sleepSecondsBetweenRuns = config(L"sleepTimeBetweenRuns", "0");

    int traceLevel = config(L"traceLevel", "0");
    size_t numMBsToShowResult = config(L"numMBsToShowResult", "100");

    ConfigArray evalNodeNames = config(L"evalNodeNames", "");
    vector<wstring> evalNodeNamesVector;
    for (int i = 0; i < evalNodeNames.size(); ++i)
    {
        evalNodeNamesVector.push_back(evalNodeNames[i]);
    }

    std::vector<std::vector<double>> cvErrorResults;
    std::vector<std::wstring> cvModels;

    DataReader<ElemType> cvDataReader(readerConfig);

    bool finalModelEvaluated = false;
    for (size_t i = cvInterval[0]; i <= cvInterval[2]; i += cvInterval[1])
    {
        wstring cvModelPath = msra::strfun::wstrprintf(L"%ls.%lld", modelPath.c_str(), i);

        if (!fexists(cvModelPath))
        {
            fprintf(stderr, "model %ls does not exist.\n", cvModelPath.c_str());
            if (finalModelEvaluated || !fexists(modelPath))
                continue; // file missing
            else
>>>>>>> 8975c5cb
            {
                cvModelPath = modelPath;
                finalModelEvaluated = true;
            }
        }

        cvModels.push_back(cvModelPath);
        auto net = ComputationNetwork::CreateFromFile<ElemType>(deviceId, cvModelPath);

        SimpleEvaluator<ElemType> eval(net, numMBsToShowResult, traceLevel);

        fprintf(stderr, "model %ls --> \n", cvModelPath.c_str());
        auto evalErrors = eval.Evaluate(&cvDataReader, evalNodeNamesVector, mbSize[0], epochSize);
        cvErrorResults.push_back(evalErrors);

        ::Sleep(1000 * sleepSecondsBetweenRuns);
    }

    //find best model
    if (cvErrorResults.size() == 0)
    {
        LogicError("No model is evaluated.");
    }

    std::vector<double> minErrors;
    std::vector<int> minErrIds;
    std::vector<double> evalErrors = cvErrorResults[0];
    for (int i = 0; i < evalErrors.size(); ++i)
    {
        minErrors.push_back(evalErrors[i]);
        minErrIds.push_back(0);
    }

    for (int i = 0; i<cvErrorResults.size(); i++)
    {
        evalErrors = cvErrorResults[i];
        for (int j = 0; j<evalErrors.size(); j++)
        {
            if (evalErrors[j] < minErrors[j])
            {
                minErrors[j] = evalErrors[j];
                minErrIds[j] = i;
            }
        }
    }

    fprintf(stderr, "Best models:\n");
    fprintf(stderr, "------------\n");
    for (int i = 0; i < minErrors.size(); ++i)
    {
        fprintf(stderr, "Based on Err[%d]: Best model = %ls with min err %.8g\n", i, cvModels[minErrIds[i]].c_str(), minErrors[i]);
    }
}

template <typename ElemType>
void DoWriteOutput(const ConfigParameters& config)
{
    ConfigParameters readerConfig(config(L"reader"));
    readerConfig.Insert("traceLevel", config(L"traceLevel", "0"));
    readerConfig.Insert("randomize", "None");  //we don't want randomization when output results

    DataReader<ElemType> testDataReader(readerConfig);

    DEVICEID_TYPE deviceId = DeviceFromConfig(config);
    ConfigArray minibatchSize = config(L"minibatchSize", "2048");
    wstring modelPath = config(L"modelPath");
    intargvector mbSize = minibatchSize;

    size_t epochSize = config(L"epochSize", "0");
    if (epochSize == 0)
    {
        epochSize = requestDataSize;
    }

    ConfigArray outputNodeNames = config(L"outputNodeNames", "");
    vector<wstring> outputNodeNamesVector;
    for (int i = 0; i < outputNodeNames.size(); ++i)
    {
        outputNodeNamesVector.push_back(outputNodeNames[i]);
    }

    auto net = ComputationNetwork::CreateFromFile<ElemType>(deviceId, modelPath);

    SimpleOutputWriter<ElemType> writer(net, 1);

    if (config.Exists("writer"))
    {
        ConfigParameters writerConfig(config(L"writer"));
        bool bWriterUnittest = writerConfig(L"unittest", "false");
        DataWriter<ElemType> testDataWriter(writerConfig);
        writer.WriteOutput(testDataReader, mbSize[0], testDataWriter, outputNodeNamesVector, epochSize, bWriterUnittest);
    }
    else if (config.Exists("outputPath"))
    {
        wstring outputPath = config(L"outputPath"); // crashes if no default given? 
        writer.WriteOutput(testDataReader, mbSize[0], outputPath, outputNodeNamesVector, epochSize);
    }
    //writer.WriteOutput(testDataReader, mbSize[0], testDataWriter, outputNodeNamesVector, epochSize);
}

namespace Microsoft { namespace MSR { namespace CNTK {

    TrainingCriterion ParseTrainingCriterionString(wstring s)
    {
        if (!_wcsicmp(s.c_str(), L"crossEntropyWithSoftmax"))
            return TrainingCriterion::CrossEntropyWithSoftmax;
        if (!_wcsicmp(s.c_str(), L"sequenceWithSoftmax"))
            return TrainingCriterion::SequenceWithSoftmax;
        else if (!_wcsicmp(s.c_str(), L"squareError"))
            return TrainingCriterion::SquareError;
        else if (!_wcsicmp(s.c_str(), L"logistic"))
            return TrainingCriterion::Logistic;
        else if (!_wcsicmp(s.c_str(), L"noiseContrastiveEstimation") || !_wcsicmp(s.c_str(), L"noiseContrastiveEstimationNode"/*spelling error, deprecated*/))
            return TrainingCriterion::NCECrossEntropyWithSoftmax;
        else if (!!_wcsicmp(s.c_str(), L"classCrossEntropyWithSoftmax"))    // (twisted logic to keep compiler happy w.r.t. not returning from LogicError)
            LogicError("trainingCriterion: Invalid trainingCriterion value. Valid values are (crossEntropyWithSoftmax | squareError | logistic | classCrossEntropyWithSoftmax| sequenceWithSoftmax)");
        return TrainingCriterion::ClassCrossEntropyWithSoftmax;
    }

    EvalCriterion ParseEvalCriterionString(wstring s)
    {
        if (!_wcsicmp(s.c_str(), L"errorPrediction"))
            return EvalCriterion::ErrorPrediction;
        else if (!_wcsicmp(s.c_str(), L"crossEntropyWithSoftmax"))
            return EvalCriterion::CrossEntropyWithSoftmax;
        else if (!_wcsicmp(s.c_str(), L"sequenceWithSoftmax"))
            return EvalCriterion::SequenceWithSoftmax;
        else if (!_wcsicmp(s.c_str(), L"classCrossEntropyWithSoftmax"))
            return EvalCriterion::ClassCrossEntropyWithSoftmax;
        else if (!_wcsicmp(s.c_str(), L"noiseContrastiveEstimation") || !_wcsicmp(s.c_str(), L"noiseContrastiveEstimationNode"/*spelling error, deprecated*/))
            return EvalCriterion::NCECrossEntropyWithSoftmax;
        else if (!_wcsicmp(s.c_str(), L"logistic"))
            return EvalCriterion::Logistic;
        else if (!!_wcsicmp(s.c_str(), L"squareError"))
            LogicError("evalCriterion: Invalid trainingCriterion value. Valid values are (errorPrediction | crossEntropyWithSoftmax | squareError | logistic | sequenceWithSoftmax)");
        return EvalCriterion::SquareError;
    }

}}};

template <typename ElemType>
void DoCreateLabelMap(const ConfigParameters& config)
{
    // this gets the section name we are interested in
    std::string section = config(L"section");
    // get that section (probably a peer config section, which works thanks to heirarchal symbol resolution)
    ConfigParameters configSection(config(section));
    ConfigParameters readerConfig(configSection("reader"));
    readerConfig.Insert("allowMapCreation", "true");
    DEVICEID_TYPE deviceId = CPUDEVICE;
    size_t minibatchSize = config(L"minibatchSize", "2048");
    int traceLevel = config(L"traceLevel", "0");
    std::vector<std::wstring> featureNames;
    std::vector<std::wstring> labelNames;
    GetFileConfigNames(readerConfig, featureNames, labelNames);

    // setup minibatch matrices
    Matrix<ElemType> featuresMatrix(deviceId);
    Matrix<ElemType> labelsMatrix(deviceId);
    std::map<std::wstring, Matrix<ElemType>*> matrices;
    matrices[featureNames[0]] = &featuresMatrix;
    if (labelNames.size() == 0)
        RuntimeError("CreateLabelMap: no labels found to process");

    // now create the reader and loop through the entire dataset to get all the labels
    auto start = std::chrono::system_clock::now();
    for (const std::wstring& labelsName : labelNames)
    {
        // take the last label file defined (the other one might be input)
        matrices[labelsName] = &labelsMatrix;

        // get the label mapping file name
        ConfigParameters labelConfig(readerConfig(labelsName));
        std::string labelMappingFile;
        if (labelConfig.ExistsCurrent(L"labelMappingFile"))
        {
            labelMappingFile = labelConfig(L"labelMappingFile");
        }
        else if (readerConfig.ExistsCurrent(L"labelMappingFile"))
        {
            labelMappingFile = labelConfig(L"labelMappingFile");
        }
        else
        {
            RuntimeError("CreateLabelMap: No labelMappingFile defined");
        }

        if (fexists(labelMappingFile))
        {
            fprintf(stderr, "CreateLabelMap: the label mapping file '%s' already exists, no work to do.\n", labelMappingFile.c_str());
            return;
        }
        fprintf(stderr, "CreateLabelMap: Creating the mapping file '%s' \n", labelMappingFile.c_str());

        DataReader<ElemType> dataReader(readerConfig);

        dataReader.StartMinibatchLoop(minibatchSize, 0, requestDataSize);
        int count = 0;
        while (dataReader.GetMinibatch(matrices))
        {
            Matrix<ElemType>& features = *matrices[featureNames[0]];
            count += features.GetNumCols();
            if (traceLevel > 1)
                fprintf(stderr, "."); // progress meter
        }
        dataReader.StartMinibatchLoop(minibatchSize, 1, requestDataSize);

        // print the results
        if (traceLevel > 0)
            fprintf(stderr, "\nread %d labels and produced %s\n", count, labelMappingFile.c_str());
    }
    auto end = std::chrono::system_clock::now();
    auto elapsed = end - start;
    if (traceLevel > 1)
        fprintf(stderr, "%f seconds elapsed\n", (float)(std::chrono::duration_cast<std::chrono::milliseconds>(elapsed).count()) / 1000);
}

//////////////////////////////////////////////////////////////////////////
//  for action SVD
//      An action "SVD" performs the following process to transform an existing model: 
//          1.  For a Learnable Parameter A whose name matches with the user specified regex, 
//              A is approximated by two matrice multiplication B*C ; 
//          2.  In order to keep the low-rank structure in training, 
//              the original A node will be replaced by A' whose opertions is Times
//              with its left children being B and right chilren being 
//
//      To use this command,
//          user need to specify: 
//                  1)  modelPath           -- path to the existing model 
//                  2)  outputmodelPath     -- where to write the transformed model 
//                  3)  KeepRatio           -- how many percentage of energy we want to keep
//					4)	AlignedSize			-- the resultant number of signular values is aligned to e.g., 32 or 64  
//                  5)  ParameterName       -- name (regex) of the parameter node we want to perform a SVD decomposition 
//              
//////////////////////////////////////////////////////////////////////////
//////////////////////////////////////////////////////////////////////////
//  helper function for DoParameterSVD 
//////////////////////////////////////////////////////////////////////////
bool ParseSVDConfigFile(wstring fn, map<wstring, float>& config)
{
    msra::files::textreader reader(fn);
    for (; reader;)
    {
        wstring line = reader.wgetline();
        vector<wstring> tokens = msra::strfun::split(line, L"\t ");
        if (tokens.size() != 2)
            return false;
        config[tokens[0]] = (float)msra::strfun::todouble(tokens[1]);
    }
    return true;
}
// a brief on the SVD config file usage 
void SVDConfigFileUsage()
{
    fprintf(stderr, "usage of SVDConfigFile\n");
    fprintf(stderr, "A SVDConfigFile is referred in main config by \"SVDConfig\"\n");
    fprintf(stderr, "Each line in this file specifies a group of Learnable Parameter nodes using regex and the KeepRatio associated with that group\n");
    fprintf(stderr, "An example: \n");
    fprintf(stderr, "W0         1.0\n");
    fprintf(stderr, "W[1-5]     0.4\n");


}
template<class ElemType>
void  DoParameterSVD(const ConfigParameters& config)
{
    DEVICEID_TYPE deviceID = -1;        // use CPU for SVD 
    wstring modelPath = config(L"modelPath");
    wstring outputmodelPath = config(L"outputmodelPath");
    map<wstring, float>     svdconfig;

    float keepratio = config(L"KeepRatio", "0.4");
	size_t AlignedSize = config(L"AlignedSize", "8");
    wstring svdnodeRegex = config(L"NodeNameRegex", L"");
    if (!svdnodeRegex.empty())
    {
        svdconfig[svdnodeRegex] = keepratio;
    }
    else
    {
        // alternatively, user can also use a config to specify KeepRatios for different groups of nodes 
        wstring svdnodeConfigFile = config(L"SVDConfig", L"");
        if (!ParseSVDConfigFile(svdnodeConfigFile, svdconfig))
        {
            SVDConfigFileUsage();
            return;
        }
    }


    if (modelPath.empty())
    {
        fprintf(stderr, "ERROR: in DoParameterSVD, modelPath is empty!\n");
        return;
    }


    ComputationNetwork net(deviceID);
    net.LoadFromFile<ElemType>(modelPath);

    net.PerformSVDecomposition<ElemType>(svdconfig, AlignedSize);
    if (!outputmodelPath.empty())
        net.SaveToFile(outputmodelPath);

}


///
/// for action writeWordAndClassInfo
///
/// read training text file
///
/// the outputs are the vocabulary, word2class and class2idx file with the information below
///     vocabulary format is as follows
///       0      42068  </s>    0
///       1      50770  the 0
///       2      45020  <unk>   1
///       the first column is word index
///       the last column is class index of the word
///       the second column and the third column are for information purpose and 
///       are not really used in generating outputs for later process in the neural networks training
///
///    wrd2cls in dense matrix in[vocab_size X 1].it maps a word to its class id.
///    cls2idx in dense matrix in[nbr_cls X 1].it maps a class to its first word index.
///
/// to be used for class-based entropy, the outputs have the following assumptions
/// A1 : words are sorted so that words that are in the same class are together
///    i.e., wrds2cls[0] <= wrd2cls[1] <= ... <= wrd2cls[vocab_size - 1]
/// A2 : class ids are sorted so that cls2idx[0] < cls2idx[1] < cls2idx[2] < ... < cls2idx[nbr_cls - 1]
template <typename ElemType>
void DoWriteWordAndClassInfo(const ConfigParameters& config)
{
    string inputFile = config(L"inputFile"); // training text file without <unk>
    string outputWord2Cls = config(L"outputWord2Cls");
    string outputVocabFile = config(L"outputVocabFile");
    string outputCls2Index = config(L"outputCls2Index");
    size_t  vocabSize = config(L"vocabSize");
    int  nbrCls = config(L"nbrClass", "0");
    int  cutoff = config(L"cutoff", "1");

    DEVICEID_TYPE deviceId = CPUDEVICE;
    Matrix<ElemType> wrd2cls(deviceId);
    Matrix<ElemType> cls2idx(deviceId);

    //FILE *fp = fopen(inputFile.c_str(), "rt");
    ifstream fp(inputFile.c_str());
    if (!fp)
    {
        RuntimeError("inputFile cannot be read");
    }

    if (nbrCls > 0)
    {
        cls2idx.Resize(nbrCls, 1);
    }
    std::unordered_map<string, double> v_count;

    /// get line
    string str;
    vector<string> vstr;
    long long prevClsIdx = -1;
    string token;
    while (getline(fp, str))
    {
        str.erase(0, str.find_first_not_of(' '));       //prefixing spaces
        str.erase(str.find_last_not_of(' ') + 1);         //surfixing spaces
        int sposition = str.find("</s> ");
        int eposition = str.find(" </s>");
        if (sposition == str.npos)
        {
            str = "</s> " + str;
        }

        if (eposition == str.npos)
        {
            str = str + " </s>";
        }

        vstr = msra::strfun::split(str, "\t ");
        for (int i = 1; i < vstr.size(); i++)
        {
            v_count[vstr[i]]++;
        }
    }
    fp.close();

    std::cerr << "no truncated vocabulary: " << v_count.size() << std::endl;

    std::vector<std::string> m_words;
    std::set<std::string> m_remained_words;
    std::unordered_map<std::string, size_t> m_index;

    std::vector<double> m_count;
    std::vector<int> m_class;// class index of each word

    typedef std::pair<std::string, double> stringdouble;
    std::priority_queue<stringdouble, std::vector<stringdouble>, compare_second<stringdouble> >
        q(compare_second<stringdouble>(), std::vector<stringdouble>(v_count.begin(), v_count.end()));

    size_t wordCountLessCutoff = v_count.size();
    if (cutoff > 0)
        for (std::unordered_map<std::string, double>::iterator iter = v_count.begin(); iter != v_count.end(); iter++)
        {
            if (iter->second <= cutoff)
            {
                wordCountLessCutoff--;
            }
        }
    if (wordCountLessCutoff <= 0)
        RuntimeError("no word remained after cutoff");

    if (vocabSize > wordCountLessCutoff)
    {
        std::cerr << "warning: actual vocabulary size is less than required." << endl;
        std::cerr << "\t\tRequired vocabulary size:" << vocabSize << endl;
        std::cerr << "\t\tActural vocabulary size:" << v_count.size() << endl;
        std::cerr << "\t\tActural vocabulary size after cutoff:" << wordCountLessCutoff << endl;
        std::cerr << "\t\tWe will change to actual vocabulary size: " << wordCountLessCutoff << endl;
        vocabSize = wordCountLessCutoff;
    }
    wrd2cls.Resize(vocabSize, 1);

    std::unordered_map<std::string, double> removed;
    double unkCount = 0;
    size_t size = 0;
    size_t actual_vocab_size = vocabSize - 1;
    while (size < actual_vocab_size  && !q.empty())
    {
        size++;
        std::string word = q.top().first;
        double freq = q.top().second;
        if (word == "<unk>")
        {
            unkCount += freq;
            actual_vocab_size++;
        }
        removed[q.top().first] = q.top().second;
        q.pop();
    }
    while (!q.empty())
    {
        unkCount += q.top().second;
        q.pop();
    }
    removed["<unk>"] = unkCount;
    std::priority_queue<stringdouble, std::vector<stringdouble>, compare_second<stringdouble> >
        p(compare_second<stringdouble>(), std::vector<stringdouble>(removed.begin(), removed.end()));
    cerr << "p.size():" << p.size() << endl;
    m_count.resize(removed.size());
    double total = 0;
    double dd = 0;
    if (nbrCls > 0)
    {
        for (std::unordered_map<std::string, double>::iterator iter = removed.begin(); iter != removed.end(); iter++)
        {
            total += iter->second;
        }

        for (std::unordered_map<std::string, double>::iterator iter = removed.begin(); iter != removed.end(); iter++)
        {
            dd += sqrt(iter->second / total);
        }
    }

    double df = 0;
    size_t class_id = 0;
    m_class.resize(p.size());

    while (!p.empty())
    {
        std::string word = p.top().first;
        double freq = p.top().second;
        if (nbrCls > 0)
        {
            df += sqrt(freq / total) / dd;
            if (df > 1)
            {
                df = 1;
            }

            if (df > 1.0 * (class_id + 1) / nbrCls && class_id < nbrCls)
            {
                class_id++;
            }
        }

        size_t wid = m_words.size();
        bool inserted = m_index.insert(make_pair(word, wid)).second;
        if (inserted)
            m_words.push_back(word);

        m_count[wid] = freq;
        if (nbrCls > 0)
        {
            m_class[wid] = class_id;
        }
        p.pop();
    }

    std::ofstream ofvocab;
    ofvocab.open(outputVocabFile.c_str());
    for (size_t i = 0; i < m_index.size(); i++)
    {
        if (nbrCls > 0)
            wrd2cls(i, 0) = (ElemType)m_class[i];
        long long clsIdx = nbrCls > 0 ? m_class[i] : 0;
        if (nbrCls > 0 && clsIdx != prevClsIdx)
        {
            cls2idx(clsIdx, 0) = (ElemType)i; /// the left boundary of clsIdx
            prevClsIdx = m_class[i];
        }
        ofvocab << "     " << i << "\t     " << m_count[i] << "\t" << m_words[i] << "\t" << clsIdx << std::endl;
    }

    ofvocab.close();
    if (nbrCls > 0)
    {
        /// write the outputs
        msra::files::make_intermediate_dirs(s2ws(outputWord2Cls));
        ofstream ofp(outputWord2Cls.c_str());
        if (!ofp)
            RuntimeError("cannot write to %s", outputWord2Cls.c_str());
        for (size_t r = 0; r < wrd2cls.GetNumRows(); r++)
            ofp << (int)wrd2cls(r, 0) << endl;
        ofp.close();

        msra::files::make_intermediate_dirs(s2ws(outputCls2Index));
        ofp.open(outputCls2Index.c_str());
        if (!ofp)
        {
            RuntimeError("cannot write to %s", outputCls2Index.c_str());
        }

        for (size_t r = 0; r < cls2idx.GetNumRows(); r++)
        {
            ofp << (int)cls2idx(r, 0) << endl;
        }
        ofp.close();
    }
}

template<class ElemType>
class BrainScriptNetworkBuilder : public IComputationNetBuilder<ElemType>
{
    typedef shared_ptr<ComputationNetwork> ComputationNetworkPtr;
    ComputationNetworkPtr m_net;
    ScriptableObjects::ConfigLambdaPtr m_createNetworkFn;
    DEVICEID_TYPE m_deviceId;
public:
    // the constructor remembers the config lambda
    // TODO: Really this should just take the lambda itself, or rather, this class should just be replaced by a lambda. But we need the IConfigRecord for templates to be compile-compatible with old CNTK config.
    BrainScriptNetworkBuilder(const ScriptableObjects::IConfigRecord & config)
    {
        m_deviceId = config[L"deviceId"];   // TODO: only needed for LoadNetworkFromFile() which should go away anyway
        m_createNetworkFn = config[L"createNetwork"].AsPtr<ScriptableObjects::ConfigLambda>();
    }
    // not supported for old CNTK
    BrainScriptNetworkBuilder(const ConfigParameters & config) { NOT_IMPLEMENTED; }

    // build a ComputationNetwork from description language
    virtual /*IComputationNetBuilder::*/ComputationNetworkPtr BuildNetworkFromDescription(ComputationNetwork* = nullptr) override
    {
        vector<ScriptableObjects::ConfigValuePtr> args;    // this lambda has no arguments
        ScriptableObjects::ConfigLambda::NamedParams namedArgs;
        let netValue = m_createNetworkFn->Apply(move(args), move(namedArgs), L"BuildNetworkFromDescription");
        m_net = netValue.AsPtr<ComputationNetwork>();
        if (m_net->GetDeviceId() < 0)
            fprintf(stderr, "BrainScriptNetworkBuilder using CPU\n");
        else
            fprintf(stderr, "BrainScriptNetworkBuilder using GPU %d\n", (int)m_net->GetDeviceId());
        return m_net;
    }

    // load an existing file--this is the same code as for NDLNetworkBuilder.h (OK to copy it here because this is temporary code anyway)
    // TODO: This does not belong into NetworkBuilder, since the code is the same for all. Just create the network and load the darn thing.
    virtual /*IComputationNetBuilder::*/ComputationNetwork* LoadNetworkFromFile(const wstring& modelFileName, bool forceLoad = true,
        bool bAllowNoCriterionNode = false, ComputationNetwork* anotherNetwork = nullptr) override
    {
        if (!m_net || m_net->GetTotalNumberOfNodes() == 0 || forceLoad) //not built or force load   --TODO: why all these options?
        {
            auto net = make_shared<ComputationNetwork>(m_deviceId);
            net->LoadFromFile<ElemType>(modelFileName, FileOptions::fileOptionsBinary, bAllowNoCriterionNode, anotherNetwork);
            m_net = net;
        }
        m_net->ResetEvalTimeStamp();
        return m_net.get();
    }
};

// TODO: decide where these should go. Also, do we need three variables?
extern wstring standardFunctions;
extern wstring commonMacros;
extern wstring computationNodes;

// helper that returns 'float' or 'double' depending on ElemType
template<class ElemType> static const wchar_t * ElemTypeName();
template<> /*static*/ const wchar_t * ElemTypeName<float>()  { return L"float"; }
template<> /*static*/ const wchar_t * ElemTypeName<double>() { return L"double"; }

function<ComputationNetworkPtr(DEVICEID_TYPE)> GetCreateNetworkFn(const ScriptableObjects::IConfigRecord & config)
{
    // createNetwork() is a BrainScript lambda that creates the model
    // We create a C++ wrapper around it, which we then pass to Train().
    auto createNetworkConfigLambda = config[L"createNetwork"].AsPtr<ScriptableObjects::ConfigLambda>();
    return [createNetworkConfigLambda](DEVICEID_TYPE /*deviceId*/)
    {
        // execute the lambda
        vector<ScriptableObjects::ConfigValuePtr> args;    // this lambda has no arguments
        ScriptableObjects::ConfigLambda::NamedParams namedArgs;
        let netValue = createNetworkConfigLambda->Apply(move(args), move(namedArgs), L"BuildNetworkFromDescription");
        // typecast the result to the desired type
        return netValue.AsPtr<ComputationNetwork>();
    };
}
function<ComputationNetworkPtr(DEVICEID_TYPE)> GetCreateNetworkFn(const ConfigParameters &) { NOT_IMPLEMENTED; }  // old CNTK config does not support lambdas

// function to create an object of a certain type, using both old CNTK config and BrainScript
template<class C>
shared_ptr<C> CreateObject(const ScriptableObjects::IConfigRecord & config, const wchar_t * id)
{
    // TODO: CNTK config added "traceLevel = 0" to 'config'. In BS, we cannot do that (IConfigRecord is immutable). Solution: Just say "traceLevel = 0" in the BS macros for readers.
    return config[id].AsPtr<C>();       // BS instantiates this object through this call
}
template<class C>
shared_ptr<C> CreateObject(const ConfigParameters & config, const wchar_t * id)
{
    ConfigParameters readerConfig(config(id));
    readerConfig.Insert("traceLevel", config(L"traceLevel", "0"));        // TODO: fix this by adding it to all config blocks. Easy to fix in BS as 'config with [ traceLevel = 0 ]'.
    return make_shared<C>(readerConfig); // old CNTK config specifies a dictionary which then must be explicitly instantiated
}

template <class ConfigRecordType, typename ElemType>
void DoTrain(const ConfigRecordType & config)
{
    bool makeMode = config(L"makeMode", true);
    DEVICEID_TYPE deviceId = DeviceFromConfig(config);

    // determine the network-creation function
    // We have several ways to create that network.
    function<ComputationNetworkPtr(DEVICEID_TYPE)> createNetworkFn;

    if (config.Exists(L"createNetwork"))
    {
        createNetworkFn = GetCreateNetworkFn(config); // (we need a separate function needed due to template code)
    }
    else if (config.Exists(L"SimpleNetworkBuilder"))
    {
        const ConfigRecordType & simpleNetworkBuilderConfig(config(L"SimpleNetworkBuilder"));
        auto netBuilder = make_shared<SimpleNetworkBuilder<ElemType>>(simpleNetworkBuilderConfig);  // parses the configuration and stores it in the SimpleNetworkBuilder object
        createNetworkFn = [netBuilder](DEVICEID_TYPE deviceId)
        {
            return shared_ptr<ComputationNetwork>(netBuilder->BuildNetworkFromDescription());       // this operates based on the configuration saved above
        };
    }
    // legacy NDL
    else if (config.Exists(L"NDLNetworkBuilder"))
    {
        const ConfigRecordType & ndlNetworkBuilderConfig(config(L"NDLNetworkBuilder"));
        shared_ptr<NDLBuilder<ElemType>> netBuilder = make_shared<NDLBuilder<ElemType>>(ndlNetworkBuilderConfig);
        createNetworkFn = [netBuilder](DEVICEID_TYPE deviceId)
        {
            return shared_ptr<ComputationNetwork>(netBuilder->BuildNetworkFromDescription());
        };
    }
    // legacy test mode for BrainScript. Will go away once we fully integrate with BS.
    else if (config.Exists(L"ExperimentalNetworkBuilder"))
    {
        // We interface with outer old CNTK config by taking the inner part, which we get as a string, as BrainScript.
        // We prepend a few standard definitions, and also definition of deviceId and precision, which all objects will pull out again when they are being constructed.
        // BUGBUG: We are not getting TextLocations right in this way! Do we need to inject location markers into the source? Moot once we fully switch to BS
        wstring sourceCode = config(L"ExperimentalNetworkBuilder");
        let expr = BS::ParseConfigDictFromString(standardFunctions + computationNodes + commonMacros
            + msra::strfun::wstrprintf(L"deviceId = %d ; precision = '%ls' ; network = new ComputationNetwork ", (int)deviceId, ElemTypeName<ElemType>())  // TODO: check if typeid needs postprocessing
            + sourceCode, vector<wstring>());    // source code has the form [ ... ]
        createNetworkFn = [expr](DEVICEID_TYPE /*deviceId*/)
        {
            // evaluate the parse tree--specifically the top-level field 'network'--which will create the network
            let object = EvaluateField(expr, L"network");                                // this comes back as a BS::Object
            let network = dynamic_pointer_cast<ComputationNetwork>(object);   // cast it
            // This should not really fail since we constructed the source code above such that this is the right type.
            // However, it is possible (though currently not meaningful) to locally declare a different 'precision' value.
            // In that case, the network might come back with a different element type. We need a runtime check for that.
            if (!network)
                RuntimeError("BuildNetworkFromDescription: network has the wrong element type (float vs. double)");
            // success
            network->ResetEvalTimeStamp();
            return network;
        };
    }
    else
    {
        RuntimeError("No network builder found in the config file. NDLNetworkBuilder or SimpleNetworkBuilde must be specified");
    }

    auto dataReader = CreateObject<DataReader<ElemType>>(config, L"reader");

    shared_ptr<DataReader<ElemType>> cvDataReader;
    if (config.Exists(L"cvReader"))
        cvDataReader = CreateObject<DataReader<ElemType>>(config, L"cvReader");

    shared_ptr<SGD<ElemType>> optimizer;
    if (config.Exists(L"optimizer"))
    {
        optimizer = CreateObject<SGD<ElemType>>(config, L"optimizer");
    }
    else // legacy CNTK config syntax: needs a record called 'SGD'
    {
        const ConfigRecordType & configSGD(config(L"SGD"));
        optimizer = make_shared<SGD<ElemType>>(configSGD);
    }

    optimizer->Train(createNetworkFn, deviceId, dataReader.get(), cvDataReader.get(), makeMode);
}

namespace Microsoft { namespace MSR { namespace ScriptableObjects {

    using namespace Microsoft::MSR::CNTK;

    // -----------------------------------------------------------------------
    // register ComputationNode with the ScriptableObject system
    // -----------------------------------------------------------------------

    class TrainAction { };
    template<> shared_ptr<Object> MakeRuntimeObject<TrainAction>(const IConfigRecordPtr configp)
    {
        const IConfigRecord & config = *configp;
        wstring precision = config[L"precision"];            // dispatch on ElemType
        if (precision == L"float")
            DoTrain<IConfigRecord, float>(config);
        else if (precision == L"double")
            DoTrain<IConfigRecord, double>(config);
        else
            RuntimeError("invalid value '%ls' for 'precision', must be 'float' or 'double'", precision.c_str());

        return make_shared<Object>();   // return a dummy object
    }

    // register ComputationNode with the ScriptableObject system
    ScriptableObjects::ConfigurableRuntimeTypeRegister::Add<TrainAction> registerTrainAction(L"TrainAction");
}}}

template <typename ElemType>
void DoAdapt(const ConfigParameters& config)
{
    DEVICEID_TYPE deviceId = DeviceFromConfig(config);

    ConfigParameters configSGD(config(L"SGD"));
    bool makeMode = config(L"makeMode", "true");

    ConfigParameters readerConfig(config(L"reader"));
    readerConfig.Insert("traceLevel", config(L"traceLevel", "0"));

    DataReader<ElemType>* dataReader = new DataReader<ElemType>(readerConfig);

    DataReader<ElemType>* cvDataReader = nullptr;
    ConfigParameters cvReaderConfig(config(L"cvReader", L""));

    if (cvReaderConfig.size() != 0)
    {
        cvReaderConfig.Insert("traceLevel", config(L"traceLevel", "0"));
        cvDataReader = new DataReader<ElemType>(cvReaderConfig);
    }

    wstring origModelFileName = config(L"origModelFileName", L"");
    wstring refNodeName = config(L"refNodeName", L"");

    SGD<ElemType> sgd(configSGD);

    sgd.Adapt(origModelFileName, refNodeName, dataReader, cvDataReader, deviceId, makeMode);

    delete dataReader;
    delete cvDataReader;
}

/**
This implements sequence to sequence translation paper in
http://arxiv.org/pdf/1409.3215.pdf

*/
template <typename ElemType>
void DoEncoderDecoder(const ConfigParameters& config)
{
    vector<IComputationNetBuilder<ElemType>*> netBuilders;
    vector<IDataReader<ElemType>*> trainDataReader;
    vector<IDataReader<ElemType>*> validationDataReader;

    ConfigParameters configSGD = config(L"SGD");
    bool makeMode = config(L"makeMode", "true");
    IComputationNetBuilder<ElemType>* encoderNetBuilder = NULL;
    IComputationNetBuilder<ElemType>* decoderNetBuilder = NULL;

    ConfigParameters readerConfig = config(L"encoderReader");
    readerConfig.Insert("traceLevel", config(L"traceLevel", "0"));

    DataReader<ElemType>* encoderDataReader = new DataReader<ElemType>(readerConfig);

    ConfigParameters decoderReaderConfig = config(L"decoderReader");
    DataReader<ElemType>* decoderDataReader = new DataReader<ElemType>(decoderReaderConfig);

    ConfigParameters cvEncoderReaderConfig = config(L"encoderCVReader");
    DataReader<ElemType>* cvEncoderDataReader = new DataReader<ElemType>(cvEncoderReaderConfig);

    ConfigParameters cvDecoderReaderConfig = config(L"decoderCVReader");
    DataReader<ElemType>* cvDecoderDataReader = new DataReader<ElemType>(cvDecoderReaderConfig);

    if (config.Exists("EncoderNetworkBuilder"))
    {
        ConfigParameters configSNB = config(L"EncoderNetworkBuilder");
        encoderNetBuilder = (IComputationNetBuilder<ElemType>*)new SimpleNetworkBuilder<ElemType>(configSNB);
    }
    else
    {
        LogicError("Need encoder network");
    }

    if (config.Exists("DecoderNetworkBuilder"))
    {
        ConfigParameters configSNB = config(L"DecoderNetworkBuilder");
        decoderNetBuilder = (IComputationNetBuilder<ElemType>*)new SimpleNetworkBuilder<ElemType>(configSNB);
    }
    else
    {
        LogicError("Need decoder networks");
    }

    MultiNetworksSGD<ElemType> sgd(configSGD);

    sgd.InitTrainEncoderDecoderWithHiddenStates(configSGD);

    netBuilders.push_back(encoderNetBuilder);
    netBuilders.push_back(decoderNetBuilder);
    trainDataReader.push_back(encoderDataReader);
    trainDataReader.push_back(decoderDataReader);
    validationDataReader.push_back(cvEncoderDataReader);
    validationDataReader.push_back(cvDecoderDataReader);

    sgd.EncoderDecoder(netBuilders, (int)config(L"deviceId"), trainDataReader, validationDataReader, makeMode);

    delete encoderDataReader;
    delete decoderDataReader;
    delete cvEncoderDataReader;
    delete cvDecoderDataReader;
}

/**
DoBidirecionEncoderDecoder
*/
template <typename ElemType>
void DoBidirectionEncoderDecoder(const ConfigParameters& config)
{

    ConfigParameters configSGD = config(L"SGD");
    bool makeMode = config(L"makeMode", "true");
    IComputationNetBuilder<ElemType>* encoderNetBuilder = NULL;
    IComputationNetBuilder<ElemType>* forwardDecoderNetBuilder = NULL;
    IComputationNetBuilder<ElemType>* backwardDecoderNetBuilder = NULL;
    vector<IComputationNetBuilder<ElemType>*> netBuilders;
    vector<IDataReader<ElemType>*> trainDataReader;
    vector<IDataReader<ElemType>*> validationDataReader;

    ConfigParameters readerConfig = config(L"encoderReader");
    readerConfig.Insert("traceLevel", config(L"traceLevel", "0"));

    DataReader<ElemType>* encoderDataReader = new DataReader<ElemType>(readerConfig);

    ConfigParameters decoderReaderConfig = config(L"decoderReader");
    DataReader<ElemType>* decoderDataReader = new DataReader<ElemType>(decoderReaderConfig);

    ConfigParameters backwardDecoderReaderConfig = config(L"backwardDecoderReader");
    DataReader<ElemType>* backwardDecoderDataReader = new DataReader<ElemType>(backwardDecoderReaderConfig);

    ConfigParameters cvEncoderReaderConfig = config(L"encoderCVReader");
    DataReader<ElemType>* cvEncoderDataReader = new DataReader<ElemType>(cvEncoderReaderConfig);

    ConfigParameters cvDecoderReaderConfig = config(L"decoderCVReader");
    DataReader<ElemType>* cvDecoderDataReader = new DataReader<ElemType>(cvDecoderReaderConfig);

    ConfigParameters cvBackwardDecoderReaderConfig = config(L"BackwardDecoderCVReader");
    DataReader<ElemType>* cvBackwardDecoderDataReader = new DataReader<ElemType>(cvBackwardDecoderReaderConfig);

    if (config.Exists("EncoderNetworkBuilder"))
    {
        ConfigParameters configSNB = config(L"EncoderNetworkBuilder");
        encoderNetBuilder = (IComputationNetBuilder<ElemType>*)new SimpleNetworkBuilder<ElemType>(configSNB);
    }
    else
        LogicError("Need encoder network");

    if (config.Exists("DecoderNetworkBuilder"))
    {
        ConfigParameters configSNB = config(L"DecoderNetworkBuilder");
        forwardDecoderNetBuilder = (IComputationNetBuilder<ElemType>*)new SimpleNetworkBuilder<ElemType>(configSNB);
    }
    else
    {
        LogicError("Need decoder networks");
    }

    if (config.Exists("BackwardDecoderNetworkBuilder"))
    {
        ConfigParameters configSNB = config(L"BackwardDecoderNetworkBuilder");
        backwardDecoderNetBuilder = (IComputationNetBuilder<ElemType>*)new SimpleNetworkBuilder<ElemType>(configSNB);
    }
    else
    {
        LogicError("Need decoder networks");
    }

    MultiNetworksSGD<ElemType> sgd(configSGD);

    sgd.InitTrainEncoderDecoderWithHiddenStates(configSGD);

    netBuilders.push_back(encoderNetBuilder);
    netBuilders.push_back(forwardDecoderNetBuilder);
    netBuilders.push_back(backwardDecoderNetBuilder);
    trainDataReader.push_back(encoderDataReader);
    trainDataReader.push_back(decoderDataReader);
    trainDataReader.push_back(backwardDecoderDataReader);
    validationDataReader.push_back(cvEncoderDataReader);
    validationDataReader.push_back(cvDecoderDataReader);
    validationDataReader.push_back(cvBackwardDecoderDataReader);

    sgd.EncoderDecoder(netBuilders, (int)config(L"deviceId"), trainDataReader, validationDataReader, makeMode);

    delete encoderDataReader;
    delete decoderDataReader;
    delete cvEncoderDataReader;
    delete cvDecoderDataReader;
    delete backwardDecoderDataReader;
    delete cvBackwardDecoderDataReader;
}

/**
Originally, this is for testing models trained using the sequence to sequence translation method below
http://arxiv.org/pdf/1409.3215.pdf
Later on, it is extended to be more general to include a sequence of network operations. 
*/
template <typename ElemType>
void DoEvalEncodingBeamSearchDecoding(const ConfigParameters& config)
{
    DEVICEID_TYPE deviceId = DeviceFromConfig(config);

    vector<IDataReader<ElemType>*> readers;
    ConfigParameters readerConfig = config(L"encoderReader");
    readerConfig.Insert("traceLevel", config(L"traceLevel", "0"));

    DataReader<ElemType> encoderReader(readerConfig);

    ConfigParameters decoderReaderConfig = config(L"decoderReader");
    decoderReaderConfig.Insert("traceLevel", config(L"traceLevel", "0"));

    DataReader<ElemType> decoderReader(decoderReaderConfig);

    readers.push_back(&encoderReader);
    readers.push_back(&decoderReader);

    ConfigArray minibatchSize = config(L"minibatchSize", "40960");
    size_t epochSize = config(L"epochSize", "0");
    if (epochSize == 0)
    {
        epochSize = requestDataSize;
    }

    wstring encoderModelPath = config(L"encoderModelPath");
    wstring decoderModelPath = config(L"decoderModelPath");

    intargvector mbSize = minibatchSize;

    int traceLevel = config(L"traceLevel", "0");
    size_t numMBsToShowResult = config(L"numMBsToShowResult", "100");

    vector<ComputationNetworkPtr> nets;
    auto encoderNet = ComputationNetwork::CreateFromFile<ElemType>(deviceId, encoderModelPath, FileOptions::fileOptionsBinary, true);

    auto decoderNet = ComputationNetwork::CreateFromFile<ElemType>(deviceId, decoderModelPath, FileOptions::fileOptionsBinary, false, encoderNet.get());

    nets.push_back(encoderNet);
    nets.push_back(decoderNet);
    ConfigArray evalNodeNames = config(L"evalNodeNames");
    vector<wstring> evalNodeNamesVector;
    for (int i = 0; i < evalNodeNames.size(); ++i)
    {
        evalNodeNamesVector.push_back(evalNodeNames[i]);
    }

    ConfigArray outputNodeNames = config(L"outputNodeNames");
    vector<wstring> outputNodeNamesVector;
    for (int i = 0; i < outputNodeNames.size(); ++i)
    {
        outputNodeNamesVector.push_back(outputNodeNames[i]);
    }

    ElemType beamWidth = config(L"beamWidth", "1");

    ConfigParameters writerConfig = config(L"writer");
    DataWriter<ElemType> testDataWriter(writerConfig);

    MultiNetworksEvaluator<ElemType> eval(decoderNet, numMBsToShowResult, traceLevel);
    eval.InitTrainEncoderDecoderWithHiddenStates(config);

    eval.EncodingEvaluateDecodingBeamSearch(nets, readers, 
                                            testDataWriter, evalNodeNamesVector,
                                            outputNodeNamesVector,
                                            mbSize[0], beamWidth, epochSize);
}

/**
This is beam search decoder.

Developed by Kaisheng Yao.

It is used in the following work:
K. Yao, G. Zweig, "Sequence-to-sequence neural net models for grapheme-to-phoneme conversion" in Interspeech 2015
*/
template <typename ElemType>
void DoBeamSearchDecoding(const ConfigParameters& config)
{
    //test
    ConfigParameters readerConfig = config(L"reader");
    readerConfig.Insert("traceLevel", config(L"traceLevel", "0"));

    DataReader<ElemType> testDataReader(readerConfig);

    DoEvalBeamSearch(config, testDataReader);
}

template <typename ElemType>
void DoEvalBeamSearch(const ConfigParameters& config, IDataReader<ElemType>& reader)
{
    DEVICEID_TYPE deviceId = DeviceFromConfig(config);
    ConfigArray minibatchSize = config(L"minibatchSize", "40960");
    size_t epochSize = config(L"epochSize", "0");
    if (epochSize == 0)
    {
        epochSize = requestDataSize;
    }
    wstring modelPath = config(L"modelPath");
    intargvector mbSize = minibatchSize;

    int traceLevel = config(L"traceLevel", "0");
    size_t numMBsToShowResult = config(L"numMBsToShowResult", "100");

    auto net = ComputationNetwork::CreateFromFile<ElemType>(deviceId, modelPath);

    ConfigArray evalNodeNames = config(L"evalNodeNames");
    vector<wstring> evalNodeNamesVector;
    for (int i = 0; i < evalNodeNames.size(); ++i)
    {
        evalNodeNamesVector.push_back(evalNodeNames[i]);
    }

    ConfigArray outputNodeNames = config(L"outputNodeNames");
    vector<wstring> outputNodeNamesVector;
    for (int i = 0; i < outputNodeNames.size(); ++i)
    {
        outputNodeNamesVector.push_back(outputNodeNames[i]);
    }

    ElemType beamWidth = config(L"beamWidth", "1");

    ConfigParameters writerConfig = config(L"writer");
    DataWriter<ElemType> testDataWriter(writerConfig);

    MultiNetworksEvaluator<ElemType> eval(net, numMBsToShowResult, traceLevel);
    eval.BeamSearch(&reader, testDataWriter, evalNodeNamesVector, outputNodeNamesVector, mbSize[0], beamWidth, epochSize);
}

#if 0
// TODO: per discussion with Dong Yu, Guoguo Chen, and Yu Zhang, this function can be removed.
template <typename ElemType>
void DoSequenceTrain(const ConfigParameters& config)
{
    DEVICEID_TYPE deviceId = DeviceFromConfig(config);

    ConfigParameters configSGD(config(L"SGD"));
    bool makeMode = config(L"makeMode", "true");

    ConfigParameters readerConfig(config(L"reader"));
    readerConfig.Insert("traceLevel", config(L"traceLevel", "0"));

    IComputationNetBuilder<ElemType>* netBuilder = NULL;
    if (config.Exists("NDLNetworkBuilder"))
    {
        ConfigParameters configNDL(config(L"NDLNetworkBuilder"));
        netBuilder = (IComputationNetBuilder<ElemType>*)new NDLBuilder<ElemType>(configNDL);
    }
    else if (config.Exists("SimpleNetworkBuilder"))
    {
        ConfigParameters configSNB(config(L"SimpleNetworkBuilder"));
        netBuilder = (IComputationNetBuilder<ElemType>*)new SimpleNetworkBuilder<ElemType>(configSNB);
    }
    else
    {
        RuntimeError("No network builder found in the config file. NDLNetworkBuilder or SimpleNetworkBuilde must be specified");
    }

    DataReader<ElemType>* dataReader = new DataReader<ElemType>(readerConfig);

    DataReader<ElemType>* cvDataReader = nullptr;
    ConfigParameters cvReaderConfig(config(L"cvReader", L""));

    if (cvReaderConfig.size() != 0)
    {
        cvReaderConfig.Insert("traceLevel", config(L"traceLevel", "0"));
        cvDataReader = new DataReader<ElemType>(cvReaderConfig);
    }

    wstring origModelFileName = config(L"origModelFileName", L"");

    SGD<ElemType> sgd(configSGD);

    sgd.SequenceTrain(netBuilder, origModelFileName, dataReader, cvDataReader, deviceId, makeMode);

    delete dataReader;
    delete cvDataReader;
}
#endif

template <typename ElemType>
void DoEdit(const ConfigParameters& config)
{
    wstring editPath = config(L"editPath");
    wstring ndlMacros = config(L"ndlMacros", "");
    NDLScript<ElemType> ndlScript;
    if (!ndlMacros.empty())
    {
        ndlScript.LoadConfigFile(ndlMacros);
    }
    MELScript<ElemType> melScript;
    melScript.LoadConfigFileAndResolveVariables(editPath, config);
}

template <typename ElemType>
void DoConvertFromDbn(const ConfigParameters& config)
{
    wstring modelPath = config(L"modelPath");
    wstring dbnModelPath = config(L"dbnModelPath");

    auto netBuilder = make_shared<SimpleNetworkBuilder<ElemType>>(config);
    ComputationNetworkPtr net = netBuilder->BuildNetworkFromDbnFile(dbnModelPath);
    net->SaveToFile(modelPath);
}

// do topological plot of computation network 
template <typename ElemType>
void DoTopologyPlot(const ConfigParameters& config)
{
    wstring modelPath = config(L"modelPath");
    wstring outdot = config(L"outputDotFile");           // filename for the dot language output, if not specified, %modelpath%.dot will be used
    wstring outRending = config(L"outputFile");      // filename for the rendered topology plot
    // this can be empty, in that case no rendering will be done
    // or if this is set, renderCmd must be set, so CNTK will call re       
    wstring RenderCmd = config(L"RenderCmd");               // if this option is set, then CNTK will call the render to convert the outdotFile to a graph
    // e.g. "d:\Tools\graphviz\bin\dot.exe -Tpng -x <IN> -o<OUT>"
    //              where <IN> and <OUT> are two special placeholders

    //========================================
    // Sec. 1 option check
    //========================================
    if (outdot.empty())
    {
        outdot = modelPath + L".dot";
    }

    wstring rescmd;
    if (!outRending.empty())        // we need to render the plot
    {
        std::wregex inputPlaceHolder(L"(.+)(<IN>)(.*)");
        std::wregex outputPlaceHolder(L"(.+)(<OUT>)(.*)");

        rescmd = regex_replace(RenderCmd, inputPlaceHolder, L"$1" + outdot + L"$3");
        rescmd = regex_replace(rescmd, outputPlaceHolder, L"$1" + outRending + L"$3");
    }

    ComputationNetwork net(-1);
    net.LoadFromFile<ElemType>(modelPath);
    net.PlotNetworkTopology(outdot);
    fprintf(stderr, "Output network description in dot language to %S\n", outdot.c_str());

    if (!outRending.empty())
    {
        fprintf(stderr, "Executing a third-part tool for rendering dot:\n%S\n", rescmd.c_str());
#ifdef __unix__
        const auto rc = system(msra::strfun::utf8(rescmd).c_str()); rc/*ignoring the result--this gets flagged by gcc if we don't save the return value*/;
#else
        _wsystem(rescmd.c_str());
#endif
        fprintf(stderr, "Done\n");
    }
}

size_t GetMaxEpochs(const ConfigParameters& configParams)
{
    ConfigParameters configSGD(configParams("SGD"));
    size_t maxEpochs = configSGD("maxEpochs");

    return maxEpochs;
}

// special temporary function to guard against a now invalid usage of "truncated" which exists in some IPG production setups
static void DisableLegacyTruncationSettings(const ConfigParameters& TopLevelConfig, const ConfigParameters& commandConfig)
{
    if (TopLevelConfig.ExistsCurrent(L"Truncated"))
    {
        return;
    }

    // if any of the action has set a reader/SGD section and has different Truncated value for reader and SGD section 
    ConfigArray actions = commandConfig(L"action");
    for (size_t i = 0; i < actions.size(); i++)
    {
        if (actions[i] == "train" || actions[i] == "trainRNN")
        {
            ConfigParameters sgd = ConfigParameters(commandConfig(L"SGD"));
            ConfigParameters reader = ConfigParameters(commandConfig(L"reader"));
            // reader and SGD sections are two must-have sections in train/trainRNN 
            if (reader.ExistsCurrent(L"Truncated") && !sgd.ExistsCurrent(L"Truncated"))
            {
                InvalidArgument("DisableLegacyUsage: setting Truncated only in reader section are not allowed. Please move Truncated=true/false to the top level section.");
            }
        }
    }
}
static void DisableLegacyUsage(const ConfigParameters& TopLevelConfig, const ConfigArray& commands)
{
    for (size_t i = 0; i < commands.size(); i++)
    {
        ConfigParameters cfgParameters(TopLevelConfig(commands[i]));
        DisableLegacyTruncationSettings(TopLevelConfig, cfgParameters);
    }
}

// process the command
template <typename ElemType>
void DoCommands(const ConfigParameters& config)
{
    ConfigArray command = config(L"command", "train");

    int numCPUThreads = config(L"numCPUThreads", "0");
    numCPUThreads = CPUMatrix<ElemType>::SetNumThreads(numCPUThreads);

    if (numCPUThreads>0)
    {
        std::cerr << "Using " << numCPUThreads << " CPU threads" << endl;
    }

    bool progressTracing = config(L"progressTracing", false);

    // temporary hack to prevent users from failling for a small breaking change related to the "truncated" flag (will be redone bigger and better some day)
    DisableLegacyUsage(config, command);

    // summarize command info upfront in the log and stdout
    size_t fullTotalMaxEpochs = 0;
    for (int i = 0; i < command.size(); i++)
    {
        //get the configuration parameters that match the command
        ConfigParameters commandParams(config(command[i]));
        ConfigArray action = commandParams("action", "train");

        // determine the action to perform, and do it
        for (int j = 0; j < action.size(); j++)
        {
            if (action[j] == "train"            || action[j] == "trainRNN"
#if 0
                || action[j] == "trainSequence" || action[j] == "trainSequenceRNN"
#endif
                )
            {
                wstring modelPath = commandParams("modelPath");
                std::wcerr << "CNTKModelPath: " << modelPath << endl;
                size_t maxEpochs = GetMaxEpochs(commandParams);
                std::cerr << "CNTKCommandTrainInfo: " + command[i] << " : " << maxEpochs << endl;
                fullTotalMaxEpochs += maxEpochs;
            }
        }
    }
    std::cerr << "CNTKCommandTrainInfo: CNTKNoMoreCommands_Total : " << fullTotalMaxEpochs << endl;

    // set up progress tracing for compute cluster management
    if (progressTracing && ((g_mpi == nullptr) || g_mpi->IsMainNode()))
    {
        ProgressTracing::TraceTotalNumberOfSteps(fullTotalMaxEpochs);   // enable tracing, using this as the total number of epochs
    }

    size_t fullEpochsOffset = 0;

    // execute the commands
    for (int i = 0; i < command.size(); i++)
    {
        //get the configuration parameters that match the command
        ConfigParameters commandParams(config(command[i]));
        ConfigArray action = commandParams("action", "train");

        if (progressTracing && ((g_mpi == nullptr) || g_mpi->IsMainNode()))
        {
            ProgressTracing::SetStepOffset(fullEpochsOffset);   // this is the epoch number that SGD will log relative to
        }

        // determine the action to perform, and do it
        for (int j = 0; j < action.size(); j++)
        {
            if (action[j] == "train" || action[j] == "trainRNN")
            {
                std::cerr << "CNTKCommandTrainBegin: " + command[i] << endl;
                DoTrain<ConfigParameters, ElemType>(commandParams);
                std::cerr << "CNTKCommandTrainEnd: " + command[i] << endl;
                fullEpochsOffset += GetMaxEpochs(commandParams);
            }
#if 0
            else if (action[j] == "trainSequence" || action[j] == "trainSequenceRNN")
            {
                std::cerr << "CNTKCommandTrainBegin: " + command[i] << endl;
                DoSequenceTrain<ElemType>(commandParams);
                std::cerr << "CNTKCommandTrainEnd: " + command[i] << endl;
                fullEpochsOffset += GetMaxEpochs(commandParams);
            }
#endif
            else if (action[j] == "adapt")
            {
                DoAdapt<ElemType>(commandParams);
            }
            else if (action[j] == "test" || action[j] == "eval")
            {
                DoEval<ElemType>(commandParams);
            }
            else if (action[j] == "testunroll")
            {
                DoEvalUnroll<ElemType>(commandParams);
            }
            else if (action[j] == "edit")
            {
                DoEdit<ElemType>(commandParams);
            }
            else if (action[j] == "cv")
            {
                DoCrossValidate<ElemType>(commandParams);
            }
            else if (action[j] == "write")
            {
                DoWriteOutput<ElemType>(commandParams);
            }
            else if (action[j] == "devtest")
            {
                TestCn<ElemType>(config); // for "devtest" action pass the root config instead
            }
            else if (action[j] == "dumpnode")
            {
                DumpNodeInfo<ElemType>(commandParams);
            }
            else if (action[j] == "convertdbn")
            {
                DoConvertFromDbn<ElemType>(commandParams);
            }
            else if (action[j] == "createLabelMap")
            {
                DoCreateLabelMap<ElemType>(commandParams);
            }
            else if (action[j] == "writeWordAndClass")
            {
                DoWriteWordAndClassInfo<ElemType>(commandParams);
            }
            else if (action[j] == "plot")
            {
                DoTopologyPlot<ElemType>(commandParams);
            }
            else if (action[j] == "SVD")
            {
                DoParameterSVD<ElemType>(commandParams);
            }
            else if (action[j] == "trainEncoderDecoder")
            {
                DoEncoderDecoder<ElemType>(commandParams);
            }
            else if (action[j] == "testEncoderDecoder")
            {
                DoEvalEncodingBeamSearchDecoding<ElemType>(commandParams);
            }
            else if (action[j] == "trainBidirectionEncoderDecoder")
            {
                DoBidirectionEncoderDecoder<ElemType>(commandParams);
            }
            else if (action[j] == "beamSearch")
            {
                DoBeamSearchDecoding<ElemType>(commandParams);
            }
            else
            {
                RuntimeError("unknown action: %s  in command set: %s", action[j].c_str(), command[i].c_str());
            }

            NDLScript<ElemType> ndlScript;
            ndlScript.ClearGlobal(); // clear global macros between commands
        }
    }
}

std::string TimeDateStamp()
{
#if 0   // "safe" version for Windows, not needed it seems
    __time64_t localtime;

    _time64(&localtime);// get current time and date
    struct tm now;
    _localtime64_s(&now, &localtime);  // convert
#else
    time_t t = time(NULL);
    struct tm now = *localtime(&t);
#endif
    char buf[30];
    sprintf(buf, "%04d/%02d/%02d %02d:%02d:%02d", now.tm_year + 1900, now.tm_mon + 1, now.tm_mday, now.tm_hour, now.tm_min, now.tm_sec);
    return buf;
}

void PrintBuiltInfo()
{
    fprintf(stderr, "-------------------------------------------------------------------\n");
    fprintf(stderr, "Build info: \n\n");
    fprintf(stderr, "\t\tBuilt time: %s %s\n", __DATE__, __TIME__);
    fprintf(stderr, "\t\tLast modified date: %s\n", __TIMESTAMP__);
#ifdef _BUILDTYPE_ 
    fprintf(stderr, "\t\tBuild type: %s\n", _BUILDTYPE_);
#endif 
#ifdef _MATHLIB_
    fprintf(stderr, "\t\tMath lib: %s\n", _MATHLIB_);
#endif
#ifdef _CUDA_PATH_
    fprintf(stderr, "\t\tCUDA_PATH: %s\n", _CUDA_PATH_);
#endif 
#ifdef _CUB_PATH_
    fprintf(stderr, "\t\tCUB_PATH: %s\n", _CUB_PATH_);
#endif 
#ifdef _GIT_EXIST
    fprintf(stderr, "\t\tBuild Branch: %s\n", _BUILDBRANCH_);
    fprintf(stderr, "\t\tBuild SHA1: %s\n", _BUILDSHA1_);
#endif
#ifdef _BUILDER_ 
    fprintf(stderr, "\t\tBuilt by %s on %s\n", _BUILDER_, _BUILDMACHINE_);
#endif 
#ifdef _BUILDPATH_
    fprintf(stderr, "\t\tBuild Path: %s\n", _BUILDPATH_);
#endif
    fprintf(stderr, "-------------------------------------------------------------------\n");
}

void PrintUsageInfo()
{
    fprintf(stderr, "-------------------------------------------------------------------\n");
    fprintf(stderr, "Usage: cntk configFile=yourConfigFile\n");
    fprintf(stderr, "For detailed information please consult the CNTK book\n");
    fprintf(stderr, "\"An Introduction to Computational Networks and the Computational Network Toolkit\"\n");
    fprintf(stderr, "-------------------------------------------------------------------\n");
}

// ---------------------------------------------------------------------------
// main() for use with BrainScript
// ---------------------------------------------------------------------------

wstring ConsumeArg(vector<wstring> & args)
{
    if (args.empty())
        InvalidArgument("Unexpected end of command line.");
    wstring arg = args.front();
    args.erase(args.begin());
    return arg;
}
template<class WHAT>
static void Append(vector<wstring> & toWhat, const WHAT & what) { toWhat.insert(toWhat.end(), what.begin(), what.end()); }
static wstring PathToBSStringLiteral(const wstring & path)  // quote a pathname for BS
{
    let hasSingleQuote = path.find(path, L'\'') != wstring::npos;
    let hasDoubleQuote = path.find(path, L'"')  != wstring::npos;
    if (hasSingleQuote && hasDoubleQuote)
        InvalidArgument("Pathname cannot contain both single (') and double (\") quote at the same time: %ls", path.c_str());
    else if (hasSingleQuote)
        return L"\"" + path + L"\"";
    else
        return L'"' + path + L'"';
}

int wmainWithBS(int argc, wchar_t* argv[])   // called from wmain which is a wrapper that catches & reports Win32 exceptions
{
    vector<wstring> args(argv, argv+argc);
    let exePath = ConsumeArg(args);

    // startup message
    // In case of a redirect of stderr, this will be printed twice, once upfront, and once again after the redirect so that it goes into the log file
    wstring startupMessage = msra::strfun::wstrprintf(L"running on %ls at %ls\n", msra::strfun::utf16(GetHostName()).c_str(), msra::strfun::utf16(TimeDateStamp()).c_str());
    startupMessage += msra::strfun::wstrprintf(L"command line: %ls", exePath.c_str());
    for (const auto & arg : args)
        startupMessage += L" " + arg;

    fprintf(stderr, "%ls\n", startupMessage.c_str());

    // parse command-line options
    vector<wstring> sourceFiles;
    vector<wstring> includePaths;
    vector<wstring> overrides;
    wstring workingDir;
    while (!args.empty())
    {
        let option = ConsumeArg(args);
        if (option == L"-f" || option == L"--file")                                 // -f defines source files
            Append(sourceFiles, msra::strfun::split(ConsumeArg(args), L";"));
        else if (option == L"-I")                                                   // -I declares an include search path
            Append(includePaths, msra::strfun::split(ConsumeArg(args), L";"));
        else if (option == L"-D")                                                   // -D defines variables inline on the command line (which may override BS)
            overrides.push_back(ConsumeArg(args));
        else if (option == L"--cd")                                                 // --cd sets the working directory
            workingDir = ConsumeArg(args);
        else
            InvalidArgument("Invalid command-line option '%ls'.", option.c_str());
    }

    // change working directory
    if (workingDir != L"")
        _wchdir(workingDir.c_str());

    // compile the BrainScript
    wstring bs = L"[\n";
    bs += standardFunctions + computationNodes + commonMacros + L"\n";   // start with standard macros
    for (const auto & sourceFile : sourceFiles)
        bs += L"include " + PathToBSStringLiteral(sourceFile) + L"\n";
    bs += L"\n]\n";
    for (const auto & over : overrides)
        bs += L"with [ " + over + L" ]\n";

    fprintf(stderr, "\n\nBrainScript -->\n\n%ls\n\n", bs.c_str());

    let expr = BS::ParseConfigExpression(bs, move(includePaths));   // parse
    let valp = BS::Evaluate(expr);                                  // evaluate parse into a dictionary
    let & config = valp.AsRef<ScriptableObjects::IConfigRecord>();  // this is the dictionary

    // legacy parameters that have changed spelling
    if (config.Find(L"DoneFile"))       // variables follow camel case (start with lower-case letters)
        InvalidArgument("Legacy spelling of 'DoneFile' no longer allowed. Use 'doneFile'.");
    if (config.Find(L"command"))        // spelling error, should be plural. Using 'actions' instead to match the data type.
        InvalidArgument("Legacy spelling of 'command' no longer allowed. Use 'actions'.");
    if (config.Find(L"type"))
        InvalidArgument("Legacy name 'type' no longer allowed. Use 'precision'.");

    // parallel training
    g_mpi = nullptr;
    bool paralleltrain = config(L"parallelTrain", false);
    if (paralleltrain)
        g_mpi = new MPIWrapper();

    // logging
    wstring logpath = config(L"stderr", L"");
    if (logpath != L"")
    {
        logpath += L"_actions"; // TODO: for old CNTK, this was a concatenation of all action names, which we no longer know
        logpath += L".log";     // TODO: why do we need to append this here?

        if (paralleltrain)
            logpath += msra::strfun::wstrprintf(L"rank%d", (int)g_mpi->CurrentNodeRank());

        RedirectStdErr(logpath);
        fprintf(stderr, "%ls\n", startupMessage.c_str());
    }

    // echo config info to log
    PrintBuiltInfo();

    // execute the actions
    //std::string type = config(L"precision", "float");
    int numCPUThreads = config(L"numCPUThreads", 0);
    numCPUThreads = CPUMatrix<float/*any will do*/>::SetNumThreads(numCPUThreads);
    if (numCPUThreads > 0)
        fprintf(stderr, "Using %d CPU threads.\n", numCPUThreads);

    bool progressTracing = config(L"progressTracing", false);
    size_t fullTotalMaxEpochs = 1;              // BUGBUG: BS does not allow me to read out the max epochs parameters, as that would instantiate and thus execute the objects
    // set up progress tracing for compute cluster management
    if (progressTracing && ((g_mpi == nullptr) || g_mpi->IsMainNode()))
        ProgressTracing::TraceTotalNumberOfSteps(fullTotalMaxEpochs);   // enable tracing, using this as the total number of epochs

    // MAIN LOOP that executes the actions
    auto actionsVal = config[L"actions"];
    // Note: weird behavior. If 'actions' is a scalar value (rather than an array) then it will have been resolved already after the above call. That means, it has already completed its action!
    //       Not pretty, but a direct consequence of the lazy evaluation. The only good solution would be to have a syntax for arrays including length 0 and 1.
    //       Since this in the end behaves indistinguishable from the array loop below, we will keep it for now.
    if (actionsVal.Is<ScriptableObjects::ConfigArray>())
    {
        const ScriptableObjects::ConfigArray & actions = actionsVal;
        for (int i = actions.GetIndexRange().first; i <= actions.GetIndexRange().second; i++)
        {
            actions.At(i, [](const wstring &){});  // this will evaluate and thus execute the action
        }
    }
    // else action has already been executed, see comment above

    // write a doneFile if requested
    wstring doneFile = config(L"doneFile", L"");
    if (doneFile != L"")
    {
        FILE* fp = fopenOrDie(doneFile.c_str(), L"w");
        fprintf(fp, "successfully finished at %s on %s\n", TimeDateStamp().c_str(), GetHostName().c_str());
        fcloseOrDie(fp);
    }
    fprintf(stderr, "COMPLETED\n"), fflush(stderr);

    delete g_mpi;
    return EXIT_SUCCESS;
}

// ---------------------------------------------------------------------------
// main() for old CNTK config language
// ---------------------------------------------------------------------------

int wmainOldCNTKConfig(int argc, wchar_t* argv[])   // called from wmain which is a wrapper that catches & repots Win32 exceptions
{
    ConfigParameters config;
    std::string rawConfigString = ConfigParameters::ParseCommandLine(argc, argv, config);

    // get the command param set they want
    wstring logpath = config(L"stderr", L"");

    //  [1/26/2015 erw, add done file so that it can be used on HPC]
    wstring DoneFile = config(L"DoneFile", L"");
    ConfigArray command = config(L"command", "train");

    // paralleltrain training
    g_mpi = nullptr;
    bool paralleltrain = config(L"parallelTrain", "false");
    if (paralleltrain)
    {
        g_mpi = new MPIWrapper();
    }

    if (logpath != L"")
    {
        for (int i = 0; i < command.size(); i++)
        {
            logpath += L"_";
            logpath += (wstring)command[i];
        }
        logpath += L".log";

        if (paralleltrain)
        {
            std::wostringstream oss;
            oss << g_mpi->CurrentNodeRank();
            logpath += L"rank" + oss.str();
        }
        RedirectStdErr(logpath);
    }

    PrintBuiltInfo();
    std::string timestamp = TimeDateStamp();

    //dump config info
    fprintf(stderr, "running on %s at %s\n", GetHostName().c_str(), timestamp.c_str());
    fprintf(stderr, "command line: \n");
    for (int i = 0; i < argc; i++)
    {
        fprintf(stderr, "%s ", WCharToString(argv[i]).c_str());
    }

    // This simply merges all the different config parameters specified (eg, via config files or via command line directly),
    // and prints it.
    fprintf(stderr, "\n\n>>>>>>>>>>>>>>>>>>>> RAW CONFIG (VARIABLES NOT RESOLVED) >>>>>>>>>>>>>>>>>>>>\n");
    fprintf(stderr, "%s\n", rawConfigString.c_str());
    fprintf(stderr, "<<<<<<<<<<<<<<<<<<<< RAW CONFIG (VARIABLES NOT RESOLVED)  <<<<<<<<<<<<<<<<<<<<\n");

    // Same as above, but all variables are resolved.  If a parameter is set multiple times (eg, set in config, overriden at command line),
    // All of these assignments will appear, even though only the last assignment matters.
    fprintf(stderr, "\n>>>>>>>>>>>>>>>>>>>> RAW CONFIG WITH ALL VARIABLES RESOLVED >>>>>>>>>>>>>>>>>>>>\n");
    fprintf(stderr, "%s\n", config.ResolveVariables(rawConfigString).c_str());
    fprintf(stderr, "<<<<<<<<<<<<<<<<<<<< RAW CONFIG WITH ALL VARIABLES RESOLVED <<<<<<<<<<<<<<<<<<<<\n");

    // This outputs the final value each variable/parameter is assigned to in config (so if a parameter is set multiple times, only the last
    // value it is set to will appear).
    fprintf(stderr, "\n>>>>>>>>>>>>>>>>>>>> PROCESSED CONFIG WITH ALL VARIABLES RESOLVED >>>>>>>>>>>>>>>>>>>>\n");
    config.dumpWithResolvedVariables();
    fprintf(stderr, "<<<<<<<<<<<<<<<<<<<< PROCESSED CONFIG WITH ALL VARIABLES RESOLVED <<<<<<<<<<<<<<<<<<<<\n");

    fprintf(stderr, "command: ");
    for (int i = 0; i < command.size(); i++)
    {
        fprintf(stderr, "%s ", command[i].c_str());
    }

    //run commands
    std::string type = config(L"precision", "float");
    // accept old precision key for backward compatibility
    if (config.Exists("type"))
    {
        type = config(L"type", "float");
    }

    fprintf(stderr, "\nprecision = %s\n", type.c_str());
    if (type == "float")
    {
        DoCommands<float>(config);
    }
    else if (type == "double")
    {
        DoCommands<double>(config);
    }
    else
    {
        RuntimeError("invalid precision specified: %s", type.c_str());
    }

    // still here , write a DoneFile if necessary 
    if (!DoneFile.empty())
    {
        FILE* fp = fopenOrDie(DoneFile.c_str(), L"w");
        fprintf(fp, "successfully finished at %s on %s\n", TimeDateStamp().c_str(), GetHostName().c_str());
        fcloseOrDie(fp);
    }
    fprintf(stderr, "COMPLETED\n"), fflush(stderr);

    delete g_mpi;
    return EXIT_SUCCESS;
}


// ---------------------------------------------------------------------------
// Check ACML_FMA functionality
//
// we encountered problems with the ACML library on newer machines which report FMA3 support
// this function will reproduce the problems on these machines.
// A workaround is to set the environment varialbe ACML_FSA to 0
// ---------------------------------------------------------------------------

void CheckFMA(void)
{
    static bool useAcml;
#ifndef USE_MKL
    useAcml = true;
#else
    useAcml = false;
#endif

    if (useAcml)
    {
        const size_t row = 100;
        const size_t col = 900;
        CPUMatrix<float> cpuMatrix1 = CPUMatrix<float>::RandomUniform(row, col, -1, 1, 1);
        CPUMatrix<float> cpuMatrix2 = CPUMatrix<float>::RandomUniform(row, row, -2, 2, 2);
        CPUMatrix<float> cpuMatrix3 = CPUMatrix<float>::RandomUniform(row, row, -3, 1, 3);
        CPUMatrix<float>::MultiplyAndAdd(cpuMatrix1, true, cpuMatrix2, false, cpuMatrix3);

        size_t counter = 0;
        foreach_coord(i, j, cpuMatrix3)
        {
            if (cpuMatrix3(i, j) == 0)
                counter++;
        }

        if (counter < row*col)
        {
            return; // no problem found - we can continue
        }

        fprintf(stderr, "\n>>>>>>>>>>>>>>>>>>>> ACML FMA test failed >>>>>>>>>>>>>>>>>>>>\n");
        fprintf(stderr, "\nDefine environment variable ACML_FMA and set to 0\n");
        fprintf(stderr, "If the problem persists, contact development.\n");
        RuntimeError("ACML FMA Test Failed");
    }
}


// ---------------------------------------------------------------------------
// main wrapper that catches C++ exceptions and prints them
// ---------------------------------------------------------------------------

int wmain1(int argc, wchar_t* argv[])   // called from wmain which is a wrapper that catches & repots Win32 exceptions
{
    try
    {
        CheckFMA();
        if (argc <= 1)
            InvalidArgument("No command-line argument given.");
        // detect legacy CNTK configuration
        bool isOldCNTKConfig = false;
        for (int i = 0; i < argc && !isOldCNTKConfig; i++)
            isOldCNTKConfig |= !_wcsnicmp(L"configFile=", argv[i], 11);
        if (isOldCNTKConfig)
            return wmainOldCNTKConfig(argc, argv);
        // run from BrainScript
        return wmainWithBS(argc, argv);
    }
    catch (const ScriptableObjects::ScriptingException &err)
    {
        fprintf(stderr, "EXCEPTION occurred: %s\n", err.what());
        err.PrintError();
        return EXIT_FAILURE;
    }
    catch (const std::exception &err)
    {
        fprintf(stderr, "EXCEPTION occurred: %s\n", err.what());
        PrintUsageInfo();
        return EXIT_FAILURE;
    }
    catch (...)
    {
        fprintf(stderr, "Unknown ERROR occurred");
        PrintUsageInfo();
        return EXIT_FAILURE;
    }
}

#ifdef __WINDOWS__
void terminate_this() { fprintf(stderr, "terminate_this: aborting\n"), fflush(stderr); exit(EXIT_FAILURE); }

int wmain(int argc, wchar_t* argv[])    // wmain wrapper that reports Win32 exceptions
{
    set_terminate (terminate_this); // insert a termination handler to ensure stderr gets flushed before actually terminating
    // Note: this does not seem to work--processes with this seem to just hang instead of terminating
    __try
    {
        return wmain1 (argc, argv);
    }
    __except (1/*EXCEPTION_EXECUTE_HANDLER, see excpt.h--not using constant to avoid Windows header in here*/)
    {
        fprintf (stderr, "CNTK: Win32 exception caught (such an access violation or a stack overflow)\n");  // TODO: separate out these two into a separate message
        fflush (stderr);
        exit (EXIT_FAILURE);
    }
}
#endif

#ifdef __UNIX__
/// UNIX main function converts arguments in UTF-8 encoding and passes to Visual-Studio style wmain() which takes wchar_t strings.
int main(int argc, char* argv[])
{
    // TODO: change to STL containers
    wchar_t **wargs = new wchar_t*[argc];
    for (int i = 0; i < argc; ++i)
    {
        wargs[i] = new wchar_t[strlen(argv[i]) + 1];
        size_t ans = ::mbstowcs(wargs[i], argv[i], strlen(argv[i]) + 1);
        assert(ans == strlen(argv[i]));
    }
    int ret = wmain1(argc, wargs);
    for (int i = 0; i < argc; ++i)
        delete[] wargs[i];
    delete[] wargs;
    return ret;
}
#endif
<|MERGE_RESOLUTION|>--- conflicted
+++ resolved
@@ -1,120 +1,171 @@
-//
-// <copyright file="CNTK.cpp" company="Microsoft">
-//     Copyright (c) Microsoft Corporation.  All rights reserved.
-// </copyright>
-//
-// cn.cpp : Defines the entry point for the console application.
-//
-
-// TODO: should we split all these DoXXX() up into separate commands? Mainly to separate common vs. non-standard/special ones?
-
-#define _CRT_NONSTDC_NO_DEPRECATE   // make VS accept POSIX functions without _
-
-#include "stdafx.h"
-#include "Actions.h"
-#include <string>
-#include <chrono>
-#include <algorithm>
-#if defined(_WIN32)
-#include "io.h"
-#endif
-#include "buildinfo.h"
-#include "hostname.h"
-#ifdef LEAKDETECT
-#include "vld.h" // for memory leak detection
-#endif
-#include <vector>
-#include <iostream>
-#include <queue>
-#include <set>
-#include <memory>
-
-#include "Basics.h"
-#include "ComputationNetwork.h"
-#include "ComputationNode.h"
-#include "DataReader.h"
-#include "DataWriter.h"
-#include "SimpleNetworkBuilder.h"
-#include "NDLNetworkBuilder.h"
-#include "SynchronousExecutionEngine.h"
-#include "ModelEditLanguage.h"
-#include "CPUMatrix.h"  // used for SetNumThreads()
-#include "SGD.h"
-#include "MPIWrapper.h"
-#include "commandArgUtil.h"
-#include "MultiNetworksSGD.h"
-#include "SimpleEvaluator.h"
-#include "SimpleOutputWriter.h"
-#include "MultiNetworksEvaluator.h"
-#include "BestGpu.h"
-#include "ProgressTracing.h"
-#include "fileutil.h"
-#include "ScriptableObjects.h"
-#include "BrainScriptEvaluator.h"
-#include "BrainScriptParser.h"
-
-#ifndef let
-#define let const auto
-#endif
-
-// TODO: Get rid of this global
-Microsoft::MSR::CNTK::MPIWrapper *g_mpi = nullptr;
-
-using namespace std;
-using namespace Microsoft::MSR;
-using namespace Microsoft::MSR::CNTK;
-
-// internal test routine forward declaration
+//
+// <copyright file="CNTK.cpp" company="Microsoft">
+//     Copyright (c) Microsoft Corporation.  All rights reserved.
+// </copyright>
+//
+// cn.cpp : Defines the entry point for the console application.
+//
+
+// TODO: should we split all these DoXXX() up into separate commands? Mainly to separate common vs. non-standard/special ones?
+
+#define _CRT_NONSTDC_NO_DEPRECATE   // make VS accept POSIX functions without _
+
+#include "stdafx.h"
+#include "Actions.h"
+#include <string>
+#include <chrono>
+#include <algorithm>
+#if defined(_WIN32)
+#include "io.h"
+#endif
+#include "buildinfo.h"
+#include "hostname.h"
+#ifdef LEAKDETECT
+#include "vld.h" // for memory leak detection
+#endif
+#include <vector>
+#include <iostream>
+#include <queue>
+#include <set>
+#include <memory>
+
+#include "Basics.h"
+#include "ComputationNetwork.h"
+#include "ComputationNode.h"
+#include "DataReader.h"
+#include "DataWriter.h"
+#include "SimpleNetworkBuilder.h"
+#include "NDLNetworkBuilder.h"
+#include "SynchronousExecutionEngine.h"
+#include "ModelEditLanguage.h"
+#include "CPUMatrix.h"  // used for SetNumThreads()
+#include "SGD.h"
+#include "MPIWrapper.h"
+#include "commandArgUtil.h"
+#include "MultiNetworksSGD.h"
+#include "SimpleEvaluator.h"
+#include "SimpleOutputWriter.h"
+#include "MultiNetworksEvaluator.h"
+#include "BestGpu.h"
+#include "ProgressTracing.h"
+#include "fileutil.h"
+#include "ScriptableObjects.h"
+#include "BrainScriptEvaluator.h"
+#include "BrainScriptParser.h"
+
+#ifndef let
+#define let const auto
+#endif
+
+// TODO: Get rid of this global
+Microsoft::MSR::CNTK::MPIWrapper *g_mpi = nullptr;
+
+using namespace std;
+using namespace Microsoft::MSR;
+using namespace Microsoft::MSR::CNTK;
+
+// internal test routine forward declaration
+template <typename ElemType>
+void TestCn(const ConfigParameters& config);
+
+template <typename ElemType>
+void DoEvalBeamSearch(const ConfigParameters& config, IDataReader<ElemType>& reader);
+
+template <typename T>
+struct compare_second
+{
+    bool operator()(const T &lhs, const T &rhs) const { return lhs.second < rhs.second; }
+};
+
+void RedirectStdErr(wstring logpath)
+{
+    fprintf(stderr, "Redirecting stderr to file %S\n", logpath.c_str());
+    auto f = make_shared<File>(logpath.c_str(), fileOptionsWrite | fileOptionsText);
+    if (dup2(fileno(*f), 2) == -1)
+    {
+        RuntimeError("unexpected failure to redirect stderr to log file");
+    }
+    setvbuf(stderr, NULL, _IONBF, 16384);   // unbuffer it
+    static auto fKept = f;                  // keep it around (until it gets changed)
+}
+
+std::string WCharToString(const wchar_t* wst)
+{
+    std::wstring ws(wst);
+    std::string s(ws.begin(), ws.end());
+    s.assign(ws.begin(), ws.end());
+    return s;
+}
+
+template <typename ElemType>
+void DumpNodeInfo(const ConfigParameters& config)
+{
+    wstring modelPath = config(L"modelPath");
+    wstring nodeName = config(L"nodeName", L"__AllNodes__");
+	wstring nodeNameRegexStr = config(L"nodeNameRegex", L"");
+    wstring defOutFilePath = modelPath + L"." + nodeName + L".txt";
+    wstring outputFile = config(L"outputFile", defOutFilePath);
+    bool printValues = config(L"printValues", true);
+
+    ComputationNetwork net(-1);  //always use CPU
+    net.LoadFromFile<ElemType>(modelPath);
+    net.DumpNodeInfoToFile(nodeName, printValues, outputFile, nodeNameRegexStr);
+}
+
+template <typename ElemType>
+void DoEvalBase(const ConfigParameters& config, IDataReader<ElemType>& reader)
+{
+    DEVICEID_TYPE deviceId = DeviceFromConfig(config);
+    ConfigArray minibatchSize = config(L"minibatchSize", "40960");
+    size_t epochSize = config(L"epochSize", "0");
+    if (epochSize == 0)
+    {
+        epochSize = requestDataSize;
+    }
+    wstring modelPath = config(L"modelPath");
+    intargvector mbSize = minibatchSize;
+
+    int traceLevel = config(L"traceLevel", "0");
+    size_t numMBsToShowResult = config(L"numMBsToShowResult", "100");
+
+    ConfigArray evalNodeNames = config(L"evalNodeNames", "");
+    vector<wstring> evalNodeNamesVector;
+    for (int i = 0; i < evalNodeNames.size(); ++i)
+    {
+        evalNodeNamesVector.push_back(evalNodeNames[i]);
+    }
+
+    auto net = ComputationNetwork::CreateFromFile<ElemType>(deviceId, modelPath);
+
+    SimpleEvaluator<ElemType> eval(net, numMBsToShowResult, traceLevel);
+    eval.Evaluate(&reader, evalNodeNamesVector, mbSize[0], epochSize);
+}
+
+template <typename ElemType>
+void DoEval(const ConfigParameters& config)
+{
+    //test
+    ConfigParameters readerConfig(config(L"reader"));
+    readerConfig.Insert("traceLevel", config(L"traceLevel", "0"));
+
+    DataReader<ElemType> testDataReader(readerConfig);
+
+    DoEvalBase(config, testDataReader);
+}
+
+// Special early implementation of RNNs by emulating them as a DNN.
+// The code is very restricted to simple RNNs. 
+// The idea can be used for more complicated network but need to know which nodes are stateful or time-dependent so that unroll is done in a correct way to represent recurrent networks. 
+// TODO: can probably be removed.
 template <typename ElemType>
-void TestCn(const ConfigParameters& config);
-
-template <typename ElemType>
-void DoEvalBeamSearch(const ConfigParameters& config, IDataReader<ElemType>& reader);
-
-template <typename T>
-struct compare_second
+void DoEvalUnroll(const ConfigParameters& config)
 {
-    bool operator()(const T &lhs, const T &rhs) const { return lhs.second < rhs.second; }
-};
-
-void RedirectStdErr(wstring logpath)
-{
-    fprintf(stderr, "Redirecting stderr to file %S\n", logpath.c_str());
-    auto f = make_shared<File>(logpath.c_str(), fileOptionsWrite | fileOptionsText);
-    if (dup2(fileno(*f), 2) == -1)
-    {
-        RuntimeError("unexpected failure to redirect stderr to log file");
-    }
-    setvbuf(stderr, NULL, _IONBF, 16384);   // unbuffer it
-    static auto fKept = f;                  // keep it around (until it gets changed)
-}
-
-std::string WCharToString(const wchar_t* wst)
-{
-    std::wstring ws(wst);
-    std::string s(ws.begin(), ws.end());
-    s.assign(ws.begin(), ws.end());
-    return s;
-}
-
-template <typename ElemType>
-void DumpNodeInfo(const ConfigParameters& config)
-{
-    wstring modelPath = config(L"modelPath");
-    wstring nodeName = config(L"nodeName", L"__AllNodes__");
-	wstring nodeNameRegexStr = config(L"nodeNameRegex", L"");
-    wstring defOutFilePath = modelPath + L"." + nodeName + L".txt";
-    wstring outputFile = config(L"outputFile", defOutFilePath);
-    bool printValues = config(L"printValues", true);
-
-    ComputationNetwork net(-1);  //always use CPU
-    net.LoadFromFile<ElemType>(modelPath);
-    net.DumpNodeInfoToFile(nodeName, printValues, outputFile, nodeNameRegexStr);
-}
-
-template <typename ElemType>
-void DoEvalBase(const ConfigParameters& config, IDataReader<ElemType>& reader)
-{
+    //test
+    ConfigParameters readerConfig(config(L"reader"));
+    readerConfig.Insert("traceLevel", config(L"traceLevel", "0"));
+
+    DataReader<ElemType> testDataReader(readerConfig);
+
     DEVICEID_TYPE deviceId = DeviceFromConfig(config);
     ConfigArray minibatchSize = config(L"minibatchSize", "40960");
     size_t epochSize = config(L"epochSize", "0");
@@ -124,95 +175,41 @@
     }
     wstring modelPath = config(L"modelPath");
     intargvector mbSize = minibatchSize;
-
-    int traceLevel = config(L"traceLevel", "0");
-    size_t numMBsToShowResult = config(L"numMBsToShowResult", "100");
-
-    ConfigArray evalNodeNames = config(L"evalNodeNames", "");
-    vector<wstring> evalNodeNamesVector;
-    for (int i = 0; i < evalNodeNames.size(); ++i)
-    {
-        evalNodeNamesVector.push_back(evalNodeNames[i]);
-    }
+    wstring path2EvalResults = config(L"path2EvalResults", L"");
 
     auto net = ComputationNetwork::CreateFromFile<ElemType>(deviceId, modelPath);
 
-    SimpleEvaluator<ElemType> eval(net, numMBsToShowResult, traceLevel);
-    eval.Evaluate(&reader, evalNodeNamesVector, mbSize[0], epochSize);
+    MultiNetworksEvaluator<ElemType> eval(net);
+    double evalEntropy;
+    eval.EvaluateUnroll(&testDataReader, mbSize[0], evalEntropy, path2EvalResults == L"" ? nullptr : path2EvalResults.c_str(), epochSize);
 }
 
 template <typename ElemType>
-void DoEval(const ConfigParameters& config)
+void DoCrossValidate(const ConfigParameters& config)
 {
     //test
     ConfigParameters readerConfig(config(L"reader"));
     readerConfig.Insert("traceLevel", config(L"traceLevel", "0"));
 
-    DataReader<ElemType> testDataReader(readerConfig);
-
-    DoEvalBase(config, testDataReader);
-}
-
-// Special early implementation of RNNs by emulating them as a DNN.
-// The code is very restricted to simple RNNs. 
-// The idea can be used for more complicated network but need to know which nodes are stateful or time-dependent so that unroll is done in a correct way to represent recurrent networks. 
-// TODO: can probably be removed.
-<<<<<<< HEAD
-template <typename ElemType>
-void DoEvalUnroll(const ConfigParameters& config)
-{
-    //test
-    ConfigParameters readerConfig(config("reader"));
-    readerConfig.Insert("traceLevel", config("traceLevel", "0"));
-
-    DataReader<ElemType> testDataReader(readerConfig);
-
     DEVICEID_TYPE deviceId = DeviceFromConfig(config);
-    ConfigArray minibatchSize = config("minibatchSize", "40960");
-    size_t epochSize = config("epochSize", "0");
+    ConfigArray minibatchSize = config(L"minibatchSize", "40960");
+    size_t epochSize = config(L"epochSize", "0");
     if (epochSize == 0)
     {
         epochSize = requestDataSize;
     }
-    wstring modelPath = config("modelPath");
+    wstring modelPath = config(L"modelPath");
     intargvector mbSize = minibatchSize;
-    wstring path2EvalResults = config("path2EvalResults", L"");
-
-    ComputationNetwork net(deviceId);
-    net.LoadFromFile<ElemType>(modelPath);
-    net.ResetEvalTimeStamp();
-
-    MultiNetworksEvaluator<ElemType> eval(net);
-    double evalEntropy;
-    eval.EvaluateUnroll(&testDataReader, mbSize[0], evalEntropy, path2EvalResults == L"" ? nullptr : path2EvalResults.c_str(), epochSize);
-}
-
-template <typename ElemType>
-void DoCrossValidate(const ConfigParameters& config)
-{
-    //test
-    ConfigParameters readerConfig(config("reader"));
-    readerConfig.Insert("traceLevel", config("traceLevel", "0"));
-
-    DEVICEID_TYPE deviceId = DeviceFromConfig(config);
-    ConfigArray minibatchSize = config("minibatchSize", "40960");
-    size_t epochSize = config("epochSize", "0");
-    if (epochSize == 0)
-    {
-        epochSize = requestDataSize;
-    }
-    wstring modelPath = config("modelPath");
-    intargvector mbSize = minibatchSize;
-
-    ConfigArray cvIntervalConfig = config("crossValidationInterval");
+
+    ConfigArray cvIntervalConfig = config(L"crossValidationInterval");
     intargvector cvInterval = cvIntervalConfig;
 
-    size_t sleepSecondsBetweenRuns = config("sleepTimeBetweenRuns", "0");
-
-    int traceLevel = config("traceLevel", "0");
-    size_t numMBsToShowResult = config("numMBsToShowResult", "100");
-
-    ConfigArray evalNodeNames = config("evalNodeNames", "");
+    size_t sleepSecondsBetweenRuns = config(L"sleepTimeBetweenRuns", "0");
+
+    int traceLevel = config(L"traceLevel", "0");
+    size_t numMBsToShowResult = config(L"numMBsToShowResult", "100");
+
+    ConfigArray evalNodeNames = config(L"evalNodeNames", "");
     vector<wstring> evalNodeNamesVector;
     for (int i = 0; i < evalNodeNames.size(); ++i)
     {
@@ -242,9 +239,7 @@
         }
 
         cvModels.push_back(cvModelPath);
-        ComputationNetwork net(deviceId);
-        net.LoadFromFile<ElemType>(cvModelPath);
-        net.ResetEvalTimeStamp();
+        auto net = ComputationNetwork::CreateFromFile<ElemType>(deviceId, cvModelPath);
 
         SimpleEvaluator<ElemType> eval(net, numMBsToShowResult, traceLevel);
 
@@ -294,1198 +289,6 @@
 template <typename ElemType>
 void DoWriteOutput(const ConfigParameters& config)
 {
-    ConfigParameters readerConfig(config("reader"));
-    readerConfig.Insert("traceLevel", config("traceLevel", "0"));
-    readerConfig.Insert("randomize", "None");  //we don't want randomization when output results
-
-    DataReader<ElemType> testDataReader(readerConfig);
-
-    DEVICEID_TYPE deviceId = DeviceFromConfig(config);
-    ConfigArray minibatchSize = config("minibatchSize", "2048");
-    wstring modelPath = config("modelPath");
-    intargvector mbSize = minibatchSize;
-
-    size_t epochSize = config("epochSize", "0");
-    if (epochSize == 0)
-    {
-        epochSize = requestDataSize;
-    }
-
-    ConfigArray outputNodeNames = config("outputNodeNames", "");
-    vector<wstring> outputNodeNamesVector;
-    for (int i = 0; i < outputNodeNames.size(); ++i)
-    {
-        outputNodeNamesVector.push_back(outputNodeNames[i]);
-    }
-
-    ComputationNetwork net(deviceId);
-    net.LoadFromFile<ElemType>(modelPath);
-    net.ResetEvalTimeStamp();
-
-    SimpleOutputWriter<ElemType> writer(net, 1);
-
-    if (config.Exists("writer"))
-    {
-        ConfigParameters writerConfig(config("writer"));
-        bool bWriterUnittest = writerConfig("unittest", "false");
-        DataWriter<ElemType> testDataWriter(writerConfig);
-        writer.WriteOutput(testDataReader, mbSize[0], testDataWriter, outputNodeNamesVector, epochSize, bWriterUnittest);
-    }
-    else if (config.Exists("outputPath"))
-    {
-        wstring outputPath = config("outputPath"); // crashes if no default given? 
-        writer.WriteOutput(testDataReader, mbSize[0], outputPath, outputNodeNamesVector, epochSize);
-    }
-    //writer.WriteOutput(testDataReader, mbSize[0], testDataWriter, outputNodeNamesVector, epochSize);
-}
-
-namespace Microsoft { namespace MSR { namespace CNTK {
-
-    TrainingCriterion ParseTrainingCriterionString(wstring s)
-    {
-        msra::strfun::tolower_ascii(s);
-        if (s == L"crossentropywithsoftmax")
-            return TrainingCriterion::CrossEntropyWithSoftmax;
-        if (s == L"SequenceWithSoftmax")
-            return TrainingCriterion::SequenceWithSoftmax;
-				if (s == L"CTCwithSoftmax")
-					return TrainingCriterion::CTCwithSoftmax;
-        else if (s == L"squareerror")
-            return TrainingCriterion::SquareError;
-        else if (s == L"logistic")
-            return TrainingCriterion::Logistic;
-        else if (s == L"noisecontrastiveestimationnode")
-            return TrainingCriterion::NCECrossEntropyWithSoftmax;
-        else if (s != L"classcrossentropywithsoftmax")    // (twisted logic to keep compiler happy w.r.t. not returning from LogicError)
-            LogicError("trainingCriterion: Invalid trainingCriterion value. Valid values are (CrossEntropyWithSoftmax | SquareError | Logistic | ClassCrossEntropyWithSoftmax| SequenceWithSoftmax)");
-        return TrainingCriterion::ClassCrossEntropyWithSoftmax;
-    }
-
-    EvalCriterion ParseEvalCriterionString(wstring s)
-    {
-        msra::strfun::tolower_ascii(s);
-        if (s == L"errorprediction")
-            return EvalCriterion::ErrorPrediction;
-        else if (s == L"crossentropywithsoftmax")
-            return EvalCriterion::CrossEntropyWithSoftmax;
-        else if (s == L"SequenceWithSoftmax")
-            return EvalCriterion::SequenceWithSoftmax;
-				else if (s == L"phoneerror")
-					return EvalCriterion::PhoneError;				
-				else if (s == L"ctcwithsoftmax")
-					return EvalCriterion::CTCwithSoftmax;
-        else if (s == L"classcrossentropywithsoftmax")
-            return EvalCriterion::ClassCrossEntropyWithSoftmax;
-        else if (s == L"noisecontrastiveestimationnode")
-            return EvalCriterion::NCECrossEntropyWithSoftmax;
-        else if (s == L"logistic")
-            return EvalCriterion::Logistic;
-        else if (s != L"squareerror")
-            LogicError("evalCriterion: Invalid trainingCriterion value. Valid values are (ErrorPrediction | CrossEntropyWithSoftmax | SquareError | Logistic | SequenceWithSoftmax)");
-        return EvalCriterion::SquareError;
-    }
-
-}}};
-
-template <typename ElemType>
-void DoCreateLabelMap(const ConfigParameters& config)
-{
-    // this gets the section name we are interested in
-    std::string section = config("section");
-    // get that section (probably a peer config section, which works thanks to heirarchal symbol resolution)
-    ConfigParameters configSection(config(section));
-    ConfigParameters readerConfig(configSection("reader"));
-    readerConfig.Insert("allowMapCreation", "true");
-    DEVICEID_TYPE deviceId = CPUDEVICE;
-    size_t minibatchSize = config("minibatchSize", "2048");
-    int traceLevel = config("traceLevel", "0");
-    std::vector<std::wstring> featureNames;
-    std::vector<std::wstring> labelNames;
-    GetFileConfigNames(readerConfig, featureNames, labelNames);
-
-    // setup minibatch matrices
-    Matrix<ElemType> featuresMatrix(deviceId);
-    Matrix<ElemType> labelsMatrix(deviceId);
-    std::map<std::wstring, Matrix<ElemType>*> matrices;
-    matrices[featureNames[0]] = &featuresMatrix;
-    if (labelNames.size() == 0)
-        RuntimeError("CreateLabelMap: no labels found to process");
-
-    // now create the reader and loop through the entire dataset to get all the labels
-    auto start = std::chrono::system_clock::now();
-    for (const std::wstring& labelsName : labelNames)
-    {
-        // take the last label file defined (the other one might be input)
-        matrices[labelsName] = &labelsMatrix;
-
-        // get the label mapping file name
-        ConfigParameters labelConfig(readerConfig(labelsName));
-        std::string labelMappingFile;
-        if (labelConfig.ExistsCurrent("labelMappingFile"))
-        {
-            labelMappingFile = labelConfig("labelMappingFile");
-        }
-        else if (readerConfig.ExistsCurrent("labelMappingFile"))
-        {
-            labelMappingFile = labelConfig("labelMappingFile");
-        }
-        else
-        {
-            RuntimeError("CreateLabelMap: No labelMappingFile defined");
-        }
-
-        if (fexists(labelMappingFile))
-        {
-            fprintf(stderr, "CreateLabelMap: the label mapping file '%s' already exists, no work to do.\n", labelMappingFile.c_str());
-            return;
-        }
-        fprintf(stderr, "CreateLabelMap: Creating the mapping file '%s' \n", labelMappingFile.c_str());
-
-        DataReader<ElemType> dataReader(readerConfig);
-
-        dataReader.StartMinibatchLoop(minibatchSize, 0, requestDataSize);
-        int count = 0;
-        while (dataReader.GetMinibatch(matrices))
-        {
-            Matrix<ElemType>& features = *matrices[featureNames[0]];
-            count += features.GetNumCols();
-            if (traceLevel > 1)
-                fprintf(stderr, "."); // progress meter
-        }
-        dataReader.StartMinibatchLoop(minibatchSize, 1, requestDataSize);
-
-        // print the results
-        if (traceLevel > 0)
-            fprintf(stderr, "\nread %d labels and produced %s\n", count, labelMappingFile.c_str());
-    }
-    auto end = std::chrono::system_clock::now();
-    auto elapsed = end - start;
-    if (traceLevel > 1)
-        fprintf(stderr, "%f seconds elapsed\n", (float)(std::chrono::duration_cast<std::chrono::milliseconds>(elapsed).count()) / 1000);
-}
-
-//////////////////////////////////////////////////////////////////////////
-//  for action SVD
-//      An action "SVD" performs the following process to transform an existing model: 
-//          1.  For a Learnable Parameter A whose name matches with the user specified regex, 
-//              A is approximated by two matrice multiplication B*C ; 
-//          2.  In order to keep the low-rank structure in training, 
-//              the original A node will be replaced by A' whose opertions is Times
-//              with its left children being B and right chilren being 
-//
-//      To use this command,
-//          user need to specify: 
-//                  1)  modelPath           -- path to the existing model 
-//                  2)  outputmodelPath     -- where to write the transformed model 
-//                  3)  KeepRatio           -- how many percentage of energy we want to keep
-//					4)	AlignedSize			-- the resultant number of signular values is aligned to e.g., 32 or 64  
-//                  5)  ParameterName       -- name (regex) of the parameter node we want to perform a SVD decomposition 
-//              
-//////////////////////////////////////////////////////////////////////////
-//////////////////////////////////////////////////////////////////////////
-//  helper function for DoParameterSVD 
-//////////////////////////////////////////////////////////////////////////
-bool ParseSVDConfigFile(wstring fn, map<wstring, float>& config)
-{
-    msra::files::textreader reader(fn);
-    for (; reader;)
-    {
-        wstring line = reader.wgetline();
-        vector<wstring> tokens = msra::strfun::split(line, L"\t ");
-        if (tokens.size() != 2)
-            return false;
-        config[tokens[0]] = (float)msra::strfun::todouble(tokens[1]);
-    }
-    return true;
-}
-// a brief on the SVD config file usage 
-void SVDConfigFileUsage()
-{
-    fprintf(stderr, "usage of SVDConfigFile\n");
-    fprintf(stderr, "A SVDConfigFile is referred in main config by \"SVDConfig\"\n");
-    fprintf(stderr, "Each line in this file specifies a group of Learnable Parameter nodes using regex and the KeepRatio associated with that group\n");
-    fprintf(stderr, "An example: \n");
-    fprintf(stderr, "W0         1.0\n");
-    fprintf(stderr, "W[1-5]     0.4\n");
-
-
-}
-template<class ElemType>
-void  DoParameterSVD(const ConfigParameters& config)
-{
-    DEVICEID_TYPE deviceID = -1;        // use CPU for SVD 
-    wstring modelPath = config("modelPath");
-    wstring outputmodelPath = config("outputmodelPath");
-    map<wstring, float>     svdconfig;
-
-    float keepratio = config("KeepRatio", "0.4");
-	size_t AlignedSize = config("AlignedSize", "8");
-    wstring svdnodeRegex = config("NodeNameRegex", L"");
-    if (!svdnodeRegex.empty())
-    {
-        svdconfig[svdnodeRegex] = keepratio;
-    }
-    else
-    {
-        // alternatively, user can also use a config to specify KeepRatios for different groups of nodes 
-        wstring svdnodeConfigFile = config("SVDConfig", L"");
-        if (!ParseSVDConfigFile(svdnodeConfigFile, svdconfig))
-        {
-            SVDConfigFileUsage();
-            return;
-        }
-    }
-
-
-    if (modelPath.empty())
-    {
-        fprintf(stderr, "ERROR: in DoParameterSVD, modelPath is empty!\n");
-        return;
-    }
-
-
-    ComputationNetwork net(deviceID);
-    net.LoadFromFile<ElemType>(modelPath);
-
-    net.PerformSVDecomposition<ElemType>(svdconfig, AlignedSize);
-    if (!outputmodelPath.empty())
-        net.SaveToFile(outputmodelPath);
-
-}
-
-
-///
-/// for action writeWordAndClassInfo
-///
-/// read training text file
-///
-/// the outputs are the vocabulary, word2class and class2idx file with the information below
-///     vocabulary format is as follows
-///       0      42068  </s>    0
-///       1      50770  the 0
-///       2      45020  <unk>   1
-///       the first column is word index
-///       the last column is class index of the word
-///       the second column and the third column are for information purpose and 
-///       are not really used in generating outputs for later process in the neural networks training
-///
-///    wrd2cls in dense matrix in[vocab_size X 1].it maps a word to its class id.
-///    cls2idx in dense matrix in[nbr_cls X 1].it maps a class to its first word index.
-///
-/// to be used for class-based entropy, the outputs have the following assumptions
-/// A1 : words are sorted so that words that are in the same class are together
-///    i.e., wrds2cls[0] <= wrd2cls[1] <= ... <= wrd2cls[vocab_size - 1]
-/// A2 : class ids are sorted so that cls2idx[0] < cls2idx[1] < cls2idx[2] < ... < cls2idx[nbr_cls - 1]
-template <typename ElemType>
-void DoWriteWordAndClassInfo(const ConfigParameters& config)
-{
-    string inputFile = config("inputFile"); // training text file without <unk>
-    string outputWord2Cls = config("outputWord2Cls");
-    string outputVocabFile = config("outputVocabFile");
-    string outputCls2Index = config("outputCls2Index");
-    size_t  vocabSize = config("vocabSize");
-    int  nbrCls = config("nbrClass", "0");
-    int  cutoff = config("cutoff", "1");
-
-    DEVICEID_TYPE deviceId = CPUDEVICE;
-    Matrix<ElemType> wrd2cls(deviceId);
-    Matrix<ElemType> cls2idx(deviceId);
-
-    //FILE *fp = fopen(inputFile.c_str(), "rt");
-    ifstream fp(inputFile.c_str());
-    if (!fp)
-    {
-        RuntimeError("inputFile cannot be read");
-    }
-
-    if (nbrCls > 0)
-    {
-        cls2idx.Resize(nbrCls, 1);
-    }
-    std::unordered_map<string, double> v_count;
-
-    /// get line
-    string str;
-    vector<string> vstr;
-    long long prevClsIdx = -1;
-    string token;
-    while (getline(fp, str))
-    {
-        str.erase(0, str.find_first_not_of(' '));       //prefixing spaces
-        str.erase(str.find_last_not_of(' ') + 1);         //surfixing spaces
-        int sposition = str.find("</s> ");
-        int eposition = str.find(" </s>");
-        if (sposition == str.npos)
-        {
-            str = "</s> " + str;
-        }
-
-        if (eposition == str.npos)
-        {
-            str = str + " </s>";
-        }
-
-        vstr = msra::strfun::split(str, "\t ");
-        for (int i = 1; i < vstr.size(); i++)
-        {
-            v_count[vstr[i]]++;
-        }
-    }
-    fp.close();
-
-    std::cerr << "no truncated vocabulary: " << v_count.size() << std::endl;
-
-    std::vector<std::string> m_words;
-    std::set<std::string> m_remained_words;
-    std::unordered_map<std::string, size_t> m_index;
-
-    std::vector<double> m_count;
-    std::vector<int> m_class;// class index of each word
-
-    typedef std::pair<std::string, double> stringdouble;
-    std::priority_queue<stringdouble, std::vector<stringdouble>, compare_second<stringdouble> >
-        q(compare_second<stringdouble>(), std::vector<stringdouble>(v_count.begin(), v_count.end()));
-
-    size_t wordCountLessCutoff = v_count.size();
-    if (cutoff > 0)
-        for (std::unordered_map<std::string, double>::iterator iter = v_count.begin(); iter != v_count.end(); iter++)
-        {
-            if (iter->second <= cutoff)
-            {
-                wordCountLessCutoff--;
-            }
-        }
-    if (wordCountLessCutoff <= 0)
-        RuntimeError("no word remained after cutoff");
-
-    if (vocabSize > wordCountLessCutoff)
-    {
-        std::cerr << "warning: actual vocabulary size is less than required." << endl;
-        std::cerr << "\t\tRequired vocabulary size:" << vocabSize << endl;
-        std::cerr << "\t\tActural vocabulary size:" << v_count.size() << endl;
-        std::cerr << "\t\tActural vocabulary size after cutoff:" << wordCountLessCutoff << endl;
-        std::cerr << "\t\tWe will change to actual vocabulary size: " << wordCountLessCutoff << endl;
-        vocabSize = wordCountLessCutoff;
-    }
-    wrd2cls.Resize(vocabSize, 1);
-
-    std::unordered_map<std::string, double> removed;
-    double unkCount = 0;
-    size_t size = 0;
-    size_t actual_vocab_size = vocabSize - 1;
-    while (size < actual_vocab_size  && !q.empty())
-    {
-        size++;
-        std::string word = q.top().first;
-        double freq = q.top().second;
-        if (word == "<unk>")
-        {
-            unkCount += freq;
-            actual_vocab_size++;
-        }
-        removed[q.top().first] = q.top().second;
-        q.pop();
-    }
-    while (!q.empty())
-    {
-        unkCount += q.top().second;
-        q.pop();
-    }
-    removed["<unk>"] = unkCount;
-    std::priority_queue<stringdouble, std::vector<stringdouble>, compare_second<stringdouble> >
-        p(compare_second<stringdouble>(), std::vector<stringdouble>(removed.begin(), removed.end()));
-    cerr << "p.size():" << p.size() << endl;
-    m_count.resize(removed.size());
-    double total = 0;
-    double dd = 0;
-    if (nbrCls > 0)
-    {
-        for (std::unordered_map<std::string, double>::iterator iter = removed.begin(); iter != removed.end(); iter++)
-        {
-            total += iter->second;
-        }
-
-        for (std::unordered_map<std::string, double>::iterator iter = removed.begin(); iter != removed.end(); iter++)
-        {
-            dd += sqrt(iter->second / total);
-        }
-    }
-
-    double df = 0;
-    size_t class_id = 0;
-    m_class.resize(p.size());
-
-    while (!p.empty())
-    {
-        std::string word = p.top().first;
-        double freq = p.top().second;
-        if (nbrCls > 0)
-        {
-            df += sqrt(freq / total) / dd;
-            if (df > 1)
-            {
-                df = 1;
-            }
-
-            if (df > 1.0 * (class_id + 1) / nbrCls && class_id < nbrCls)
-            {
-                class_id++;
-            }
-        }
-
-        size_t wid = m_words.size();
-        bool inserted = m_index.insert(make_pair(word, wid)).second;
-        if (inserted)
-            m_words.push_back(word);
-
-        m_count[wid] = freq;
-        if (nbrCls > 0)
-        {
-            m_class[wid] = class_id;
-        }
-        p.pop();
-    }
-
-    std::ofstream ofvocab;
-    ofvocab.open(outputVocabFile.c_str());
-    for (size_t i = 0; i < m_index.size(); i++)
-    {
-        if (nbrCls > 0)
-            wrd2cls(i, 0) = (ElemType)m_class[i];
-        long long clsIdx = nbrCls > 0 ? m_class[i] : 0;
-        if (nbrCls > 0 && clsIdx != prevClsIdx)
-        {
-            cls2idx(clsIdx, 0) = (ElemType)i; /// the left boundary of clsIdx
-            prevClsIdx = m_class[i];
-        }
-        ofvocab << "     " << i << "\t     " << m_count[i] << "\t" << m_words[i] << "\t" << clsIdx << std::endl;
-    }
-
-    ofvocab.close();
-    if (nbrCls > 0)
-    {
-        /// write the outputs
-        msra::files::make_intermediate_dirs(s2ws(outputWord2Cls));
-        ofstream ofp(outputWord2Cls.c_str());
-        if (!ofp)
-            RuntimeError("cannot write to %s", outputWord2Cls.c_str());
-        for (size_t r = 0; r < wrd2cls.GetNumRows(); r++)
-            ofp << (int)wrd2cls(r, 0) << endl;
-        ofp.close();
-
-        msra::files::make_intermediate_dirs(s2ws(outputCls2Index));
-        ofp.open(outputCls2Index.c_str());
-        if (!ofp)
-        {
-            RuntimeError("cannot write to %s", outputCls2Index.c_str());
-        }
-
-        for (size_t r = 0; r < cls2idx.GetNumRows(); r++)
-        {
-            ofp << (int)cls2idx(r, 0) << endl;
-        }
-        ofp.close();
-    }
-}
-
-template <typename ElemType>
-void DoTrain(const ConfigParameters& config, size_t fullEpochsOffset, size_t fullTotalMaxEpochs)
-{
-    ConfigParameters configSGD(config("SGD"));
-    bool makeMode = config("makeMode", "true");
-
-    ConfigParameters readerConfig(config("reader"));
-    readerConfig.Insert("traceLevel", config("traceLevel", "0"));
-
-    unique_ptr<IComputationNetBuilder<ElemType>> netBuilder;
-
-    if (config.Exists("NDLNetworkBuilder"))
-    {
-        ConfigParameters ndlNetworkBuilderConfig(config("NDLNetworkBuilder"));
-        netBuilder = unique_ptr<IComputationNetBuilder<ElemType>>(new NDLBuilder<ElemType>(ndlNetworkBuilderConfig));
-    }
-    else if (config.Exists("SimpleNetworkBuilder"))
-    {
-        ConfigParameters simpleNetworkBuilderConfig(config("SimpleNetworkBuilder"));
-        netBuilder = unique_ptr<IComputationNetBuilder<ElemType>>(new SimpleNetworkBuilder<ElemType>(simpleNetworkBuilderConfig));
-    }
-    else if (config.Exists("ExperimentalNetworkBuilder"))   // for testing/early access to NDL extensions
-    {
-        DEVICEID_TYPE deviceId = DeviceFromConfig(config);
-        string sourceCode(config("ExperimentalNetworkBuilder"));
-        netBuilder = unique_ptr<IComputationNetBuilder<ElemType>>(new ExperimentalNetworkBuilder<ElemType>(msra::strfun::utf16(sourceCode), deviceId));
-    }
-    else
-    {
-        RuntimeError("No network builder found in the config file. NDLNetworkBuilder or SimpleNetworkBuilde must be specified");
-    }
-
-    unique_ptr<DataReader<ElemType>> dataReader { new DataReader<ElemType>(readerConfig) };
-
-    unique_ptr<DataReader<ElemType>> cvDataReader;
-    ConfigParameters cvReaderConfig(config("cvReader", L""));
-
-    if (cvReaderConfig.size() != 0)
-    {
-        cvReaderConfig.Insert("traceLevel", config("traceLevel", "0"));
-        cvDataReader = unique_ptr<DataReader<ElemType> >{ new DataReader<ElemType>(cvReaderConfig) };
-    }
-
-    SGD<ElemType> sgd(configSGD, fullEpochsOffset, fullTotalMaxEpochs);
-
-    sgd.Train(netBuilder.get(), dataReader.get(), cvDataReader.get(), makeMode);
-}
-
-template <typename ElemType>
-void DoAdapt(const ConfigParameters& config, size_t fullEpochsOffset, size_t fullTotalMaxEpochs)
-{
-    DEVICEID_TYPE deviceId = DeviceFromConfig(config);
-
-    ConfigParameters configSGD(config("SGD"));
-    bool makeMode = config("makeMode", "true");
-
-    ConfigParameters readerConfig(config("reader"));
-    readerConfig.Insert("traceLevel", config("traceLevel", "0"));
-
-    DataReader<ElemType>* dataReader = new DataReader<ElemType>(readerConfig);
-
-    DataReader<ElemType>* cvDataReader = nullptr;
-    ConfigParameters cvReaderConfig(config("cvReader", L""));
-
-    if (cvReaderConfig.size() != 0)
-    {
-        cvReaderConfig.Insert("traceLevel", config("traceLevel", "0"));
-        cvDataReader = new DataReader<ElemType>(cvReaderConfig);
-    }
-
-    wstring origModelFileName = config("origModelFileName", L"");
-    wstring refNodeName = config("refNodeName", L"");
-
-    SGD<ElemType> sgd(configSGD, fullEpochsOffset, fullTotalMaxEpochs);
-
-    sgd.Adapt(origModelFileName, refNodeName, dataReader, cvDataReader, deviceId, makeMode);
-
-    delete dataReader;
-    delete cvDataReader;
-}
-
-/**
-This implements sequence to sequence translation paper in
-http://arxiv.org/pdf/1409.3215.pdf
-
-*/
-template <typename ElemType>
-void DoEncoderDecoder(const ConfigParameters& config, size_t fullEpochsOffset, size_t fullTotalMaxEpochs)
-{
-    vector<IComputationNetBuilder<ElemType>*> netBuilders;
-    vector<IDataReader<ElemType>*> trainDataReader;
-    vector<IDataReader<ElemType>*> validationDataReader;
-
-    ConfigParameters configSGD = config("SGD");
-    bool makeMode = config("makeMode", "true");
-    IComputationNetBuilder<ElemType>* encoderNetBuilder = NULL;
-    IComputationNetBuilder<ElemType>* decoderNetBuilder = NULL;
-
-    ConfigParameters readerConfig = config("encoderReader");
-    readerConfig.Insert("traceLevel", config("traceLevel", "0"));
-
-    DataReader<ElemType>* encoderDataReader = new DataReader<ElemType>(readerConfig);
-
-    ConfigParameters decoderReaderConfig = config("decoderReader");
-    DataReader<ElemType>* decoderDataReader = new DataReader<ElemType>(decoderReaderConfig);
-
-    ConfigParameters cvEncoderReaderConfig = config("encoderCVReader");
-    DataReader<ElemType>* cvEncoderDataReader = new DataReader<ElemType>(cvEncoderReaderConfig);
-
-    ConfigParameters cvDecoderReaderConfig = config("decoderCVReader");
-    DataReader<ElemType>* cvDecoderDataReader = new DataReader<ElemType>(cvDecoderReaderConfig);
-
-    if (config.Exists("EncoderNetworkBuilder"))
-    {
-        ConfigParameters configSNB = config("EncoderNetworkBuilder");
-        encoderNetBuilder = (IComputationNetBuilder<ElemType>*)new SimpleNetworkBuilder<ElemType>(configSNB);
-    }
-    else
-    {
-        LogicError("Need encoder network");
-    }
-
-    if (config.Exists("DecoderNetworkBuilder"))
-    {
-        ConfigParameters configSNB = config("DecoderNetworkBuilder");
-        decoderNetBuilder = (IComputationNetBuilder<ElemType>*)new SimpleNetworkBuilder<ElemType>(configSNB);
-    }
-    else
-    {
-        LogicError("Need decoder networks");
-    }
-
-    MultiNetworksSGD<ElemType> sgd(configSGD, fullEpochsOffset, fullTotalMaxEpochs);
-
-    sgd.InitTrainEncoderDecoderWithHiddenStates(configSGD);
-
-    netBuilders.push_back(encoderNetBuilder);
-    netBuilders.push_back(decoderNetBuilder);
-    trainDataReader.push_back(encoderDataReader);
-    trainDataReader.push_back(decoderDataReader);
-    validationDataReader.push_back(cvEncoderDataReader);
-    validationDataReader.push_back(cvDecoderDataReader);
-
-    sgd.EncoderDecoder(netBuilders, trainDataReader, validationDataReader, makeMode);
-
-    delete encoderDataReader;
-    delete decoderDataReader;
-    delete cvEncoderDataReader;
-    delete cvDecoderDataReader;
-}
-
-/**
-DoBidirecionEncoderDecoder
-*/
-template <typename ElemType>
-void DoBidirectionEncoderDecoder(const ConfigParameters& config, size_t fullEpochsOffset, size_t fullTotalMaxEpochs)
-{
-
-    ConfigParameters configSGD = config("SGD");
-    bool makeMode = config("makeMode", "true");
-    IComputationNetBuilder<ElemType>* encoderNetBuilder = NULL;
-    IComputationNetBuilder<ElemType>* forwardDecoderNetBuilder = NULL;
-    IComputationNetBuilder<ElemType>* backwardDecoderNetBuilder = NULL;
-    vector<IComputationNetBuilder<ElemType>*> netBuilders;
-    vector<IDataReader<ElemType>*> trainDataReader;
-    vector<IDataReader<ElemType>*> validationDataReader;
-
-    ConfigParameters readerConfig = config("encoderReader");
-    readerConfig.Insert("traceLevel", config("traceLevel", "0"));
-
-    DataReader<ElemType>* encoderDataReader = new DataReader<ElemType>(readerConfig);
-
-    ConfigParameters decoderReaderConfig = config("decoderReader");
-    DataReader<ElemType>* decoderDataReader = new DataReader<ElemType>(decoderReaderConfig);
-
-    ConfigParameters backwardDecoderReaderConfig = config("backwardDecoderReader");
-    DataReader<ElemType>* backwardDecoderDataReader = new DataReader<ElemType>(backwardDecoderReaderConfig);
-
-    ConfigParameters cvEncoderReaderConfig = config("encoderCVReader");
-    DataReader<ElemType>* cvEncoderDataReader = new DataReader<ElemType>(cvEncoderReaderConfig);
-
-    ConfigParameters cvDecoderReaderConfig = config("decoderCVReader");
-    DataReader<ElemType>* cvDecoderDataReader = new DataReader<ElemType>(cvDecoderReaderConfig);
-
-    ConfigParameters cvBackwardDecoderReaderConfig = config("BackwardDecoderCVReader");
-    DataReader<ElemType>* cvBackwardDecoderDataReader = new DataReader<ElemType>(cvBackwardDecoderReaderConfig);
-
-    if (config.Exists("EncoderNetworkBuilder"))
-    {
-        ConfigParameters configSNB = config("EncoderNetworkBuilder");
-        encoderNetBuilder = (IComputationNetBuilder<ElemType>*)new SimpleNetworkBuilder<ElemType>(configSNB);
-    }
-    else
-        LogicError("Need encoder network");
-
-    if (config.Exists("DecoderNetworkBuilder"))
-    {
-        ConfigParameters configSNB = config("DecoderNetworkBuilder");
-        forwardDecoderNetBuilder = (IComputationNetBuilder<ElemType>*)new SimpleNetworkBuilder<ElemType>(configSNB);
-    }
-    else
-    {
-        LogicError("Need decoder networks");
-    }
-
-    if (config.Exists("BackwardDecoderNetworkBuilder"))
-    {
-        ConfigParameters configSNB = config("BackwardDecoderNetworkBuilder");
-        backwardDecoderNetBuilder = (IComputationNetBuilder<ElemType>*)new SimpleNetworkBuilder<ElemType>(configSNB);
-    }
-    else
-    {
-        LogicError("Need decoder networks");
-    }
-
-    MultiNetworksSGD<ElemType> sgd(configSGD, fullEpochsOffset, fullTotalMaxEpochs);
-
-    sgd.InitTrainEncoderDecoderWithHiddenStates(configSGD);
-
-    netBuilders.push_back(encoderNetBuilder);
-    netBuilders.push_back(forwardDecoderNetBuilder);
-    netBuilders.push_back(backwardDecoderNetBuilder);
-    trainDataReader.push_back(encoderDataReader);
-    trainDataReader.push_back(decoderDataReader);
-    trainDataReader.push_back(backwardDecoderDataReader);
-    validationDataReader.push_back(cvEncoderDataReader);
-    validationDataReader.push_back(cvDecoderDataReader);
-    validationDataReader.push_back(cvBackwardDecoderDataReader);
-
-    sgd.EncoderDecoder(netBuilders, trainDataReader, validationDataReader, makeMode);
-
-    delete encoderDataReader;
-    delete decoderDataReader;
-    delete cvEncoderDataReader;
-    delete cvDecoderDataReader;
-    delete backwardDecoderDataReader;
-    delete cvBackwardDecoderDataReader;
-}
-
-/**
-Originally, this is for testing models trained using the sequence to sequence translation method below
-http://arxiv.org/pdf/1409.3215.pdf
-Later on, it is extended to be more general to include a sequence of network operations. 
-*/
-template <typename ElemType>
-void DoEvalEncodingBeamSearchDecoding(const ConfigParameters& config)
-{
-    DEVICEID_TYPE deviceId = DeviceFromConfig(config);
-
-    vector<IDataReader<ElemType>*> readers;
-    ConfigParameters readerConfig = config("encoderReader");
-    readerConfig.Insert("traceLevel", config("traceLevel", "0"));
-
-    DataReader<ElemType> encoderReader(readerConfig);
-
-    ConfigParameters decoderReaderConfig = config("decoderReader");
-    decoderReaderConfig.Insert("traceLevel", config("traceLevel", "0"));
-
-    DataReader<ElemType> decoderReader(decoderReaderConfig);
-
-    readers.push_back(&encoderReader);
-    readers.push_back(&decoderReader);
-
-    ConfigArray minibatchSize = config("minibatchSize", "40960");
-    size_t epochSize = config("epochSize", "0");
-    if (epochSize == 0)
-    {
-        epochSize = requestDataSize;
-    }
-
-    wstring encoderModelPath = config("encoderModelPath");
-    wstring decoderModelPath = config("decoderModelPath");
-
-    intargvector mbSize = minibatchSize;
-
-    int traceLevel = config("traceLevel", "0");
-    size_t numMBsToShowResult = config("numMBsToShowResult", "100");
-
-    vector<ComputationNetwork*> nets;
-    ComputationNetwork encoderNet(deviceId);
-    encoderNet.LoadFromFile<ElemType>(encoderModelPath, FileOptions::fileOptionsBinary, true);
-    encoderNet.ResetEvalTimeStamp();
-
-    ComputationNetwork decoderNet(deviceId);
-    decoderNet.LoadFromFile<ElemType>(decoderModelPath, FileOptions::fileOptionsBinary, false, &encoderNet);
-    decoderNet.ResetEvalTimeStamp();
-
-    nets.push_back(&encoderNet);
-    nets.push_back(&decoderNet);
-    ConfigArray evalNodeNames = config("evalNodeNames");
-    vector<wstring> evalNodeNamesVector;
-    for (int i = 0; i < evalNodeNames.size(); ++i)
-    {
-        evalNodeNamesVector.push_back(evalNodeNames[i]);
-    }
-
-    ConfigArray outputNodeNames = config("outputNodeNames");
-    vector<wstring> outputNodeNamesVector;
-    for (int i = 0; i < outputNodeNames.size(); ++i)
-    {
-        outputNodeNamesVector.push_back(outputNodeNames[i]);
-    }
-
-    ElemType beamWidth = config("beamWidth", "1");
-
-    ConfigParameters writerConfig = config("writer");
-    DataWriter<ElemType> testDataWriter(writerConfig);
-
-    MultiNetworksEvaluator<ElemType> eval(decoderNet, numMBsToShowResult, traceLevel);
-    eval.InitTrainEncoderDecoderWithHiddenStates(config);
-
-    eval.EncodingEvaluateDecodingBeamSearch(nets, readers, 
-                                            testDataWriter, evalNodeNamesVector,
-                                            outputNodeNamesVector,
-                                            mbSize[0], beamWidth, epochSize);
-}
-
-/**
-This is beam search decoder.
-
-Developed by Kaisheng Yao.
-
-It is used in the following work:
-K. Yao, G. Zweig, "Sequence-to-sequence neural net models for grapheme-to-phoneme conversion" in Interspeech 2015
-*/
-template <typename ElemType>
-void DoBeamSearchDecoding(const ConfigParameters& config)
-{
-    //test
-    ConfigParameters readerConfig = config("reader");
-    readerConfig.Insert("traceLevel", config("traceLevel", "0"));
-
-    DataReader<ElemType> testDataReader(readerConfig);
-
-    DoEvalBeamSearch(config, testDataReader);
-}
-
-template <typename ElemType>
-void DoEvalBeamSearch(const ConfigParameters& config, IDataReader<ElemType>& reader)
-{
-    DEVICEID_TYPE deviceId = DeviceFromConfig(config);
-    ConfigArray minibatchSize = config("minibatchSize", "40960");
-    size_t epochSize = config("epochSize", "0");
-    if (epochSize == 0)
-    {
-        epochSize = requestDataSize;
-    }
-    wstring modelPath = config("modelPath");
-    intargvector mbSize = minibatchSize;
-
-    int traceLevel = config("traceLevel", "0");
-    size_t numMBsToShowResult = config("numMBsToShowResult", "100");
-
-    ComputationNetwork net(deviceId);
-    net.LoadFromFile<ElemType>(modelPath);
-    net.ResetEvalTimeStamp();
-
-    ConfigArray evalNodeNames = config("evalNodeNames");
-    vector<wstring> evalNodeNamesVector;
-    for (int i = 0; i < evalNodeNames.size(); ++i)
-    {
-        evalNodeNamesVector.push_back(evalNodeNames[i]);
-    }
-
-    ConfigArray outputNodeNames = config("outputNodeNames");
-    vector<wstring> outputNodeNamesVector;
-    for (int i = 0; i < outputNodeNames.size(); ++i)
-    {
-        outputNodeNamesVector.push_back(outputNodeNames[i]);
-    }
-
-    ElemType beamWidth = config("beamWidth", "1");
-
-    ConfigParameters writerConfig = config("writer");
-    DataWriter<ElemType> testDataWriter(writerConfig);
-
-    MultiNetworksEvaluator<ElemType> eval(net, numMBsToShowResult, traceLevel);
-    eval.BeamSearch(&reader, testDataWriter, evalNodeNamesVector, outputNodeNamesVector, mbSize[0], beamWidth, epochSize);
-}
-
-template <typename ElemType>
-void DoSequenceTrain(const ConfigParameters& config, size_t fullEpochsOffset, size_t fullTotalMaxEpochs)
-{
-    DEVICEID_TYPE deviceId = DeviceFromConfig(config);
-
-    ConfigParameters configSGD(config("SGD"));
-    bool makeMode = config("makeMode", "true");
-
-    ConfigParameters readerConfig(config("reader"));
-    readerConfig.Insert("traceLevel", config("traceLevel", "0"));
-
-    IComputationNetBuilder<ElemType>* netBuilder = NULL;
-    if (config.Exists("NDLNetworkBuilder"))
-    {
-        ConfigParameters configNDL(config("NDLNetworkBuilder"));
-        netBuilder = (IComputationNetBuilder<ElemType>*)new NDLBuilder<ElemType>(configNDL);
-    }
-    else if (config.Exists("SimpleNetworkBuilder"))
-    {
-        ConfigParameters configSNB(config("SimpleNetworkBuilder"));
-        netBuilder = (IComputationNetBuilder<ElemType>*)new SimpleNetworkBuilder<ElemType>(configSNB);
-    }
-    else
-    {
-        RuntimeError("No network builder found in the config file. NDLNetworkBuilder or SimpleNetworkBuilde must be specified");
-    }
-
-    DataReader<ElemType>* dataReader = new DataReader<ElemType>(readerConfig);
-
-    DataReader<ElemType>* cvDataReader = nullptr;
-    ConfigParameters cvReaderConfig(config("cvReader", L""));
-
-    if (cvReaderConfig.size() != 0)
-    {
-        cvReaderConfig.Insert("traceLevel", config("traceLevel", "0"));
-        cvDataReader = new DataReader<ElemType>(cvReaderConfig);
-    }
-
-    wstring origModelFileName = config("origModelFileName", L"");
-
-    SGD<ElemType> sgd(configSGD, fullEpochsOffset, fullTotalMaxEpochs);
-
-    sgd.SequenceTrain(netBuilder, origModelFileName, dataReader, cvDataReader, deviceId, makeMode);
-
-    delete dataReader;
-    delete cvDataReader;
-}
-
-template <typename ElemType>
-void DoEdit(const ConfigParameters& config)
-{
-    wstring editPath = config("editPath");
-    wstring ndlMacros = config("ndlMacros", "");
-    NDLScript<ElemType> ndlScript;
-    if (!ndlMacros.empty())
-    {
-        ndlScript.LoadConfigFile(ndlMacros);
-    }
-    MELScript<ElemType> melScript;
-    melScript.LoadConfigFileAndResolveVariables(editPath, config);
-}
-
-template <typename ElemType>
-void DoConvertFromDbn(const ConfigParameters& config)
-{
-    //config.Insert("deviceId","-1"); //force using CPU
-
-    wstring modelPath = config("modelPath");
-    wstring dbnModelPath = config("dbnModelPath");
-
-    IComputationNetBuilder<ElemType>* netBuilder = (IComputationNetBuilder<ElemType>*)new SimpleNetworkBuilder<ElemType>(config);
-    ComputationNetwork* net = netBuilder->LoadNetworkFromFile(dbnModelPath);
-    net->SaveToFile(modelPath);
-    delete (netBuilder);
-}
-
-// do topological plot of computation network 
-template <typename ElemType>
-void DoTopologyPlot(const ConfigParameters& config)
-{
-    wstring modelPath = config("modelPath");
-    wstring outdot = config("outputDotFile");           // filename for the dot language output, if not specified, %modelpath%.dot will be used
-    wstring outRending = config("outputFile");      // filename for the rendered topology plot
-    // this can be empty, in that case no rendering will be done
-    // or if this is set, renderCmd must be set, so CNTK will call re       
-    wstring RenderCmd = config("RenderCmd");               // if this option is set, then CNTK will call the render to convert the outdotFile to a graph
-    // e.g. "d:\Tools\graphviz\bin\dot.exe -Tpng -x <IN> -o<OUT>"
-    //              where <IN> and <OUT> are two special placeholders
-
-    //========================================
-    // Sec. 1 option check
-    //========================================
-    if (outdot.empty())
-    {
-        outdot = modelPath + L".dot";
-    }
-
-    wstring rescmd;
-    if (!outRending.empty())        // we need to render the plot
-    {
-        std::wregex inputPlaceHolder(L"(.+)(<IN>)(.*)");
-        std::wregex outputPlaceHolder(L"(.+)(<OUT>)(.*)");
-
-        rescmd = regex_replace(RenderCmd, inputPlaceHolder, L"$1" + outdot + L"$3");
-        rescmd = regex_replace(rescmd, outputPlaceHolder, L"$1" + outRending + L"$3");
-    }
-
-    ComputationNetwork net(-1);
-    net.LoadFromFile<ElemType>(modelPath);
-    net.PlotNetworkTopology(outdot);
-    fprintf(stderr, "Output network description in dot language to %S\n", outdot.c_str());
-
-    if (!outRending.empty())
-    {
-        fprintf(stderr, "Executing a third-part tool for rendering dot:\n%S\n", rescmd.c_str());
-#ifdef __unix__
-        const auto rc = system(msra::strfun::utf8(rescmd).c_str()); rc/*ignoring the result--this gets flagged by gcc if we don't save the return value*/;
-#else
-        _wsystem(rescmd.c_str());
-#endif
-        fprintf(stderr, "Done\n");
-    }
-}
-
-size_t GetMaxEpochs(const ConfigParameters& configParams)
-{
-    ConfigParameters configSGD(configParams("SGD"));
-    size_t maxEpochs = configSGD("maxEpochs");
-
-    return maxEpochs;
-}
-
-// process the command
-template <typename ElemType>
-void DoCommand(const ConfigParameters& config)
-{
-    ConfigArray command = config("command", "train");
-
-    int numCPUThreads = config("numCPUThreads", "0");
-    numCPUThreads = CPUMatrix<ElemType>::SetNumThreads(numCPUThreads);
-
-    if (numCPUThreads>0)
-    {
-        std::cerr << "Using " << numCPUThreads << " CPU threads" << endl;
-    }
-
-	DisableLegacyUsage(config, command);
-
-    // summarize command info upfront in the log and stdout
-    size_t fullTotalMaxEpochs = 0;
-    for (int i = 0; i < command.size(); i++)
-    {
-        //get the configuration parameters that match the command
-        ConfigParameters commandParams(config(command[i]));
-        ConfigArray action = commandParams("action", "train");
-
-        // determine the action to perform, and do it
-        for (int j = 0; j < action.size(); j++)
-        {
-            if (action[j] == "train"               || action[j] == "trainRNN" ||
-                action[j] == "trainSequence"       || action[j] == "trainSequenceRNN")
-            {
-                wstring modelPath = commandParams("modelPath");
-                std::wcerr << "CNTKModelPath: " << modelPath << endl;
-                size_t maxEpochs = GetMaxEpochs(commandParams);
-                std::cerr << "CNTKCommandTrainInfo: " + command[i] << " : " << maxEpochs << endl;
-                fullTotalMaxEpochs += maxEpochs;
-            }
-        }
-    }
-    std::cerr << "CNTKCommandTrainInfo: CNTKNoMoreCommands_Total : " << fullTotalMaxEpochs << endl;
-    size_t fullEpochsOffset = 0;
-
-    // execute the commands
-    for (int i = 0; i < command.size(); i++)
-    {
-        //get the configuration parameters that match the command
-        ConfigParameters commandParams(config(command[i]));
-        ConfigArray action = commandParams("action", "train");
-
-        // determine the action to perform, and do it
-        for (int j = 0; j < action.size(); j++)
-        {
-            if (action[j] == "train" || action[j] == "trainRNN")
-=======
-template <typename ElemType>
-void DoEvalUnroll(const ConfigParameters& config)
-{
-    //test
-    ConfigParameters readerConfig(config(L"reader"));
-    readerConfig.Insert("traceLevel", config(L"traceLevel", "0"));
-
-    DataReader<ElemType> testDataReader(readerConfig);
-
-    DEVICEID_TYPE deviceId = DeviceFromConfig(config);
-    ConfigArray minibatchSize = config(L"minibatchSize", "40960");
-    size_t epochSize = config(L"epochSize", "0");
-    if (epochSize == 0)
-    {
-        epochSize = requestDataSize;
-    }
-    wstring modelPath = config(L"modelPath");
-    intargvector mbSize = minibatchSize;
-    wstring path2EvalResults = config(L"path2EvalResults", L"");
-
-    auto net = ComputationNetwork::CreateFromFile<ElemType>(deviceId, modelPath);
-
-    MultiNetworksEvaluator<ElemType> eval(net);
-    double evalEntropy;
-    eval.EvaluateUnroll(&testDataReader, mbSize[0], evalEntropy, path2EvalResults == L"" ? nullptr : path2EvalResults.c_str(), epochSize);
-}
-
-template <typename ElemType>
-void DoCrossValidate(const ConfigParameters& config)
-{
-    //test
-    ConfigParameters readerConfig(config(L"reader"));
-    readerConfig.Insert("traceLevel", config(L"traceLevel", "0"));
-
-    DEVICEID_TYPE deviceId = DeviceFromConfig(config);
-    ConfigArray minibatchSize = config(L"minibatchSize", "40960");
-    size_t epochSize = config(L"epochSize", "0");
-    if (epochSize == 0)
-    {
-        epochSize = requestDataSize;
-    }
-    wstring modelPath = config(L"modelPath");
-    intargvector mbSize = minibatchSize;
-
-    ConfigArray cvIntervalConfig = config(L"crossValidationInterval");
-    intargvector cvInterval = cvIntervalConfig;
-
-    size_t sleepSecondsBetweenRuns = config(L"sleepTimeBetweenRuns", "0");
-
-    int traceLevel = config(L"traceLevel", "0");
-    size_t numMBsToShowResult = config(L"numMBsToShowResult", "100");
-
-    ConfigArray evalNodeNames = config(L"evalNodeNames", "");
-    vector<wstring> evalNodeNamesVector;
-    for (int i = 0; i < evalNodeNames.size(); ++i)
-    {
-        evalNodeNamesVector.push_back(evalNodeNames[i]);
-    }
-
-    std::vector<std::vector<double>> cvErrorResults;
-    std::vector<std::wstring> cvModels;
-
-    DataReader<ElemType> cvDataReader(readerConfig);
-
-    bool finalModelEvaluated = false;
-    for (size_t i = cvInterval[0]; i <= cvInterval[2]; i += cvInterval[1])
-    {
-        wstring cvModelPath = msra::strfun::wstrprintf(L"%ls.%lld", modelPath.c_str(), i);
-
-        if (!fexists(cvModelPath))
-        {
-            fprintf(stderr, "model %ls does not exist.\n", cvModelPath.c_str());
-            if (finalModelEvaluated || !fexists(modelPath))
-                continue; // file missing
-            else
->>>>>>> 8975c5cb
-            {
-                cvModelPath = modelPath;
-                finalModelEvaluated = true;
-            }
-        }
-
-        cvModels.push_back(cvModelPath);
-        auto net = ComputationNetwork::CreateFromFile<ElemType>(deviceId, cvModelPath);
-
-        SimpleEvaluator<ElemType> eval(net, numMBsToShowResult, traceLevel);
-
-        fprintf(stderr, "model %ls --> \n", cvModelPath.c_str());
-        auto evalErrors = eval.Evaluate(&cvDataReader, evalNodeNamesVector, mbSize[0], epochSize);
-        cvErrorResults.push_back(evalErrors);
-
-        ::Sleep(1000 * sleepSecondsBetweenRuns);
-    }
-
-    //find best model
-    if (cvErrorResults.size() == 0)
-    {
-        LogicError("No model is evaluated.");
-    }
-
-    std::vector<double> minErrors;
-    std::vector<int> minErrIds;
-    std::vector<double> evalErrors = cvErrorResults[0];
-    for (int i = 0; i < evalErrors.size(); ++i)
-    {
-        minErrors.push_back(evalErrors[i]);
-        minErrIds.push_back(0);
-    }
-
-    for (int i = 0; i<cvErrorResults.size(); i++)
-    {
-        evalErrors = cvErrorResults[i];
-        for (int j = 0; j<evalErrors.size(); j++)
-        {
-            if (evalErrors[j] < minErrors[j])
-            {
-                minErrors[j] = evalErrors[j];
-                minErrIds[j] = i;
-            }
-        }
-    }
-
-    fprintf(stderr, "Best models:\n");
-    fprintf(stderr, "------------\n");
-    for (int i = 0; i < minErrors.size(); ++i)
-    {
-        fprintf(stderr, "Based on Err[%d]: Best model = %ls with min err %.8g\n", i, cvModels[minErrIds[i]].c_str(), minErrors[i]);
-    }
-}
-
-template <typename ElemType>
-void DoWriteOutput(const ConfigParameters& config)
-{
     ConfigParameters readerConfig(config(L"reader"));
     readerConfig.Insert("traceLevel", config(L"traceLevel", "0"));
     readerConfig.Insert("randomize", "None");  //we don't want randomization when output results
@@ -1537,6 +340,8 @@
             return TrainingCriterion::CrossEntropyWithSoftmax;
         if (!_wcsicmp(s.c_str(), L"sequenceWithSoftmax"))
             return TrainingCriterion::SequenceWithSoftmax;
+		if (!_wcsicmp(s.c_str(), L"CTCwithSoftmax"))
+			return TrainingCriterion::CTCwithSoftmax;
         else if (!_wcsicmp(s.c_str(), L"squareError"))
             return TrainingCriterion::SquareError;
         else if (!_wcsicmp(s.c_str(), L"logistic"))
@@ -1556,7 +361,11 @@
             return EvalCriterion::CrossEntropyWithSoftmax;
         else if (!_wcsicmp(s.c_str(), L"sequenceWithSoftmax"))
             return EvalCriterion::SequenceWithSoftmax;
-        else if (!_wcsicmp(s.c_str(), L"classCrossEntropyWithSoftmax"))
+		else if (!_wcsicmp(s.c_str(), L"phoneerror"))
+			return EvalCriterion::PhoneError;				
+		else if (!_wcsicmp(s.c_str(), L"ctcwithsoftmax"))
+			return EvalCriterion::CTCwithSoftmax;
+        else if (!_wcsicmp(s.c_str(), L"classCrossEntropyWithSoftmax"))
             return EvalCriterion::ClassCrossEntropyWithSoftmax;
         else if (!_wcsicmp(s.c_str(), L"noiseContrastiveEstimation") || !_wcsicmp(s.c_str(), L"noiseContrastiveEstimationNode"/*spelling error, deprecated*/))
             return EvalCriterion::NCECrossEntropyWithSoftmax;
@@ -1970,1305 +779,1305 @@
     }
 }
 
-template<class ElemType>
-class BrainScriptNetworkBuilder : public IComputationNetBuilder<ElemType>
-{
-    typedef shared_ptr<ComputationNetwork> ComputationNetworkPtr;
-    ComputationNetworkPtr m_net;
-    ScriptableObjects::ConfigLambdaPtr m_createNetworkFn;
-    DEVICEID_TYPE m_deviceId;
-public:
-    // the constructor remembers the config lambda
-    // TODO: Really this should just take the lambda itself, or rather, this class should just be replaced by a lambda. But we need the IConfigRecord for templates to be compile-compatible with old CNTK config.
-    BrainScriptNetworkBuilder(const ScriptableObjects::IConfigRecord & config)
-    {
-        m_deviceId = config[L"deviceId"];   // TODO: only needed for LoadNetworkFromFile() which should go away anyway
-        m_createNetworkFn = config[L"createNetwork"].AsPtr<ScriptableObjects::ConfigLambda>();
-    }
-    // not supported for old CNTK
-    BrainScriptNetworkBuilder(const ConfigParameters & config) { NOT_IMPLEMENTED; }
-
-    // build a ComputationNetwork from description language
-    virtual /*IComputationNetBuilder::*/ComputationNetworkPtr BuildNetworkFromDescription(ComputationNetwork* = nullptr) override
-    {
-        vector<ScriptableObjects::ConfigValuePtr> args;    // this lambda has no arguments
-        ScriptableObjects::ConfigLambda::NamedParams namedArgs;
-        let netValue = m_createNetworkFn->Apply(move(args), move(namedArgs), L"BuildNetworkFromDescription");
-        m_net = netValue.AsPtr<ComputationNetwork>();
-        if (m_net->GetDeviceId() < 0)
-            fprintf(stderr, "BrainScriptNetworkBuilder using CPU\n");
-        else
-            fprintf(stderr, "BrainScriptNetworkBuilder using GPU %d\n", (int)m_net->GetDeviceId());
-        return m_net;
-    }
-
-    // load an existing file--this is the same code as for NDLNetworkBuilder.h (OK to copy it here because this is temporary code anyway)
-    // TODO: This does not belong into NetworkBuilder, since the code is the same for all. Just create the network and load the darn thing.
-    virtual /*IComputationNetBuilder::*/ComputationNetwork* LoadNetworkFromFile(const wstring& modelFileName, bool forceLoad = true,
-        bool bAllowNoCriterionNode = false, ComputationNetwork* anotherNetwork = nullptr) override
-    {
-        if (!m_net || m_net->GetTotalNumberOfNodes() == 0 || forceLoad) //not built or force load   --TODO: why all these options?
-        {
-            auto net = make_shared<ComputationNetwork>(m_deviceId);
-            net->LoadFromFile<ElemType>(modelFileName, FileOptions::fileOptionsBinary, bAllowNoCriterionNode, anotherNetwork);
-            m_net = net;
-        }
-        m_net->ResetEvalTimeStamp();
-        return m_net.get();
-    }
-};
-
-// TODO: decide where these should go. Also, do we need three variables?
-extern wstring standardFunctions;
-extern wstring commonMacros;
-extern wstring computationNodes;
-
-// helper that returns 'float' or 'double' depending on ElemType
-template<class ElemType> static const wchar_t * ElemTypeName();
-template<> /*static*/ const wchar_t * ElemTypeName<float>()  { return L"float"; }
-template<> /*static*/ const wchar_t * ElemTypeName<double>() { return L"double"; }
-
-function<ComputationNetworkPtr(DEVICEID_TYPE)> GetCreateNetworkFn(const ScriptableObjects::IConfigRecord & config)
-{
-    // createNetwork() is a BrainScript lambda that creates the model
-    // We create a C++ wrapper around it, which we then pass to Train().
-    auto createNetworkConfigLambda = config[L"createNetwork"].AsPtr<ScriptableObjects::ConfigLambda>();
-    return [createNetworkConfigLambda](DEVICEID_TYPE /*deviceId*/)
-    {
-        // execute the lambda
-        vector<ScriptableObjects::ConfigValuePtr> args;    // this lambda has no arguments
-        ScriptableObjects::ConfigLambda::NamedParams namedArgs;
-        let netValue = createNetworkConfigLambda->Apply(move(args), move(namedArgs), L"BuildNetworkFromDescription");
-        // typecast the result to the desired type
-        return netValue.AsPtr<ComputationNetwork>();
-    };
-}
-function<ComputationNetworkPtr(DEVICEID_TYPE)> GetCreateNetworkFn(const ConfigParameters &) { NOT_IMPLEMENTED; }  // old CNTK config does not support lambdas
-
-// function to create an object of a certain type, using both old CNTK config and BrainScript
-template<class C>
-shared_ptr<C> CreateObject(const ScriptableObjects::IConfigRecord & config, const wchar_t * id)
-{
-    // TODO: CNTK config added "traceLevel = 0" to 'config'. In BS, we cannot do that (IConfigRecord is immutable). Solution: Just say "traceLevel = 0" in the BS macros for readers.
-    return config[id].AsPtr<C>();       // BS instantiates this object through this call
-}
-template<class C>
-shared_ptr<C> CreateObject(const ConfigParameters & config, const wchar_t * id)
-{
-    ConfigParameters readerConfig(config(id));
-    readerConfig.Insert("traceLevel", config(L"traceLevel", "0"));        // TODO: fix this by adding it to all config blocks. Easy to fix in BS as 'config with [ traceLevel = 0 ]'.
-    return make_shared<C>(readerConfig); // old CNTK config specifies a dictionary which then must be explicitly instantiated
-}
-
-template <class ConfigRecordType, typename ElemType>
-void DoTrain(const ConfigRecordType & config)
-{
-    bool makeMode = config(L"makeMode", true);
-    DEVICEID_TYPE deviceId = DeviceFromConfig(config);
-
-    // determine the network-creation function
-    // We have several ways to create that network.
-    function<ComputationNetworkPtr(DEVICEID_TYPE)> createNetworkFn;
-
-    if (config.Exists(L"createNetwork"))
-    {
-        createNetworkFn = GetCreateNetworkFn(config); // (we need a separate function needed due to template code)
-    }
-    else if (config.Exists(L"SimpleNetworkBuilder"))
-    {
-        const ConfigRecordType & simpleNetworkBuilderConfig(config(L"SimpleNetworkBuilder"));
-        auto netBuilder = make_shared<SimpleNetworkBuilder<ElemType>>(simpleNetworkBuilderConfig);  // parses the configuration and stores it in the SimpleNetworkBuilder object
-        createNetworkFn = [netBuilder](DEVICEID_TYPE deviceId)
-        {
-            return shared_ptr<ComputationNetwork>(netBuilder->BuildNetworkFromDescription());       // this operates based on the configuration saved above
-        };
-    }
-    // legacy NDL
-    else if (config.Exists(L"NDLNetworkBuilder"))
-    {
-        const ConfigRecordType & ndlNetworkBuilderConfig(config(L"NDLNetworkBuilder"));
-        shared_ptr<NDLBuilder<ElemType>> netBuilder = make_shared<NDLBuilder<ElemType>>(ndlNetworkBuilderConfig);
-        createNetworkFn = [netBuilder](DEVICEID_TYPE deviceId)
-        {
-            return shared_ptr<ComputationNetwork>(netBuilder->BuildNetworkFromDescription());
-        };
-    }
-    // legacy test mode for BrainScript. Will go away once we fully integrate with BS.
-    else if (config.Exists(L"ExperimentalNetworkBuilder"))
-    {
-        // We interface with outer old CNTK config by taking the inner part, which we get as a string, as BrainScript.
-        // We prepend a few standard definitions, and also definition of deviceId and precision, which all objects will pull out again when they are being constructed.
-        // BUGBUG: We are not getting TextLocations right in this way! Do we need to inject location markers into the source? Moot once we fully switch to BS
-        wstring sourceCode = config(L"ExperimentalNetworkBuilder");
-        let expr = BS::ParseConfigDictFromString(standardFunctions + computationNodes + commonMacros
-            + msra::strfun::wstrprintf(L"deviceId = %d ; precision = '%ls' ; network = new ComputationNetwork ", (int)deviceId, ElemTypeName<ElemType>())  // TODO: check if typeid needs postprocessing
-            + sourceCode, vector<wstring>());    // source code has the form [ ... ]
-        createNetworkFn = [expr](DEVICEID_TYPE /*deviceId*/)
-        {
-            // evaluate the parse tree--specifically the top-level field 'network'--which will create the network
-            let object = EvaluateField(expr, L"network");                                // this comes back as a BS::Object
-            let network = dynamic_pointer_cast<ComputationNetwork>(object);   // cast it
-            // This should not really fail since we constructed the source code above such that this is the right type.
-            // However, it is possible (though currently not meaningful) to locally declare a different 'precision' value.
-            // In that case, the network might come back with a different element type. We need a runtime check for that.
-            if (!network)
-                RuntimeError("BuildNetworkFromDescription: network has the wrong element type (float vs. double)");
-            // success
-            network->ResetEvalTimeStamp();
-            return network;
-        };
-    }
-    else
-    {
-        RuntimeError("No network builder found in the config file. NDLNetworkBuilder or SimpleNetworkBuilde must be specified");
-    }
-
-    auto dataReader = CreateObject<DataReader<ElemType>>(config, L"reader");
-
-    shared_ptr<DataReader<ElemType>> cvDataReader;
-    if (config.Exists(L"cvReader"))
-        cvDataReader = CreateObject<DataReader<ElemType>>(config, L"cvReader");
-
-    shared_ptr<SGD<ElemType>> optimizer;
-    if (config.Exists(L"optimizer"))
-    {
-        optimizer = CreateObject<SGD<ElemType>>(config, L"optimizer");
-    }
-    else // legacy CNTK config syntax: needs a record called 'SGD'
-    {
-        const ConfigRecordType & configSGD(config(L"SGD"));
-        optimizer = make_shared<SGD<ElemType>>(configSGD);
-    }
-
-    optimizer->Train(createNetworkFn, deviceId, dataReader.get(), cvDataReader.get(), makeMode);
-}
-
-namespace Microsoft { namespace MSR { namespace ScriptableObjects {
-
-    using namespace Microsoft::MSR::CNTK;
-
-    // -----------------------------------------------------------------------
-    // register ComputationNode with the ScriptableObject system
-    // -----------------------------------------------------------------------
-
-    class TrainAction { };
-    template<> shared_ptr<Object> MakeRuntimeObject<TrainAction>(const IConfigRecordPtr configp)
-    {
-        const IConfigRecord & config = *configp;
-        wstring precision = config[L"precision"];            // dispatch on ElemType
-        if (precision == L"float")
-            DoTrain<IConfigRecord, float>(config);
-        else if (precision == L"double")
-            DoTrain<IConfigRecord, double>(config);
-        else
-            RuntimeError("invalid value '%ls' for 'precision', must be 'float' or 'double'", precision.c_str());
-
-        return make_shared<Object>();   // return a dummy object
-    }
-
-    // register ComputationNode with the ScriptableObject system
-    ScriptableObjects::ConfigurableRuntimeTypeRegister::Add<TrainAction> registerTrainAction(L"TrainAction");
-}}}
-
-template <typename ElemType>
-void DoAdapt(const ConfigParameters& config)
-{
-    DEVICEID_TYPE deviceId = DeviceFromConfig(config);
-
-    ConfigParameters configSGD(config(L"SGD"));
-    bool makeMode = config(L"makeMode", "true");
-
-    ConfigParameters readerConfig(config(L"reader"));
-    readerConfig.Insert("traceLevel", config(L"traceLevel", "0"));
-
-    DataReader<ElemType>* dataReader = new DataReader<ElemType>(readerConfig);
-
-    DataReader<ElemType>* cvDataReader = nullptr;
-    ConfigParameters cvReaderConfig(config(L"cvReader", L""));
-
-    if (cvReaderConfig.size() != 0)
-    {
-        cvReaderConfig.Insert("traceLevel", config(L"traceLevel", "0"));
-        cvDataReader = new DataReader<ElemType>(cvReaderConfig);
-    }
-
-    wstring origModelFileName = config(L"origModelFileName", L"");
-    wstring refNodeName = config(L"refNodeName", L"");
-
-    SGD<ElemType> sgd(configSGD);
-
-    sgd.Adapt(origModelFileName, refNodeName, dataReader, cvDataReader, deviceId, makeMode);
-
-    delete dataReader;
-    delete cvDataReader;
-}
-
-/**
-This implements sequence to sequence translation paper in
-http://arxiv.org/pdf/1409.3215.pdf
-
-*/
-template <typename ElemType>
-void DoEncoderDecoder(const ConfigParameters& config)
-{
-    vector<IComputationNetBuilder<ElemType>*> netBuilders;
-    vector<IDataReader<ElemType>*> trainDataReader;
-    vector<IDataReader<ElemType>*> validationDataReader;
-
-    ConfigParameters configSGD = config(L"SGD");
-    bool makeMode = config(L"makeMode", "true");
-    IComputationNetBuilder<ElemType>* encoderNetBuilder = NULL;
-    IComputationNetBuilder<ElemType>* decoderNetBuilder = NULL;
-
-    ConfigParameters readerConfig = config(L"encoderReader");
-    readerConfig.Insert("traceLevel", config(L"traceLevel", "0"));
-
-    DataReader<ElemType>* encoderDataReader = new DataReader<ElemType>(readerConfig);
-
-    ConfigParameters decoderReaderConfig = config(L"decoderReader");
-    DataReader<ElemType>* decoderDataReader = new DataReader<ElemType>(decoderReaderConfig);
-
-    ConfigParameters cvEncoderReaderConfig = config(L"encoderCVReader");
-    DataReader<ElemType>* cvEncoderDataReader = new DataReader<ElemType>(cvEncoderReaderConfig);
-
-    ConfigParameters cvDecoderReaderConfig = config(L"decoderCVReader");
-    DataReader<ElemType>* cvDecoderDataReader = new DataReader<ElemType>(cvDecoderReaderConfig);
-
-    if (config.Exists("EncoderNetworkBuilder"))
-    {
-        ConfigParameters configSNB = config(L"EncoderNetworkBuilder");
-        encoderNetBuilder = (IComputationNetBuilder<ElemType>*)new SimpleNetworkBuilder<ElemType>(configSNB);
-    }
-    else
-    {
-        LogicError("Need encoder network");
-    }
-
-    if (config.Exists("DecoderNetworkBuilder"))
-    {
-        ConfigParameters configSNB = config(L"DecoderNetworkBuilder");
-        decoderNetBuilder = (IComputationNetBuilder<ElemType>*)new SimpleNetworkBuilder<ElemType>(configSNB);
-    }
-    else
-    {
-        LogicError("Need decoder networks");
-    }
-
-    MultiNetworksSGD<ElemType> sgd(configSGD);
-
-    sgd.InitTrainEncoderDecoderWithHiddenStates(configSGD);
-
-    netBuilders.push_back(encoderNetBuilder);
-    netBuilders.push_back(decoderNetBuilder);
-    trainDataReader.push_back(encoderDataReader);
-    trainDataReader.push_back(decoderDataReader);
-    validationDataReader.push_back(cvEncoderDataReader);
-    validationDataReader.push_back(cvDecoderDataReader);
-
-    sgd.EncoderDecoder(netBuilders, (int)config(L"deviceId"), trainDataReader, validationDataReader, makeMode);
-
-    delete encoderDataReader;
-    delete decoderDataReader;
-    delete cvEncoderDataReader;
-    delete cvDecoderDataReader;
-}
-
-/**
-DoBidirecionEncoderDecoder
-*/
-template <typename ElemType>
-void DoBidirectionEncoderDecoder(const ConfigParameters& config)
-{
-
-    ConfigParameters configSGD = config(L"SGD");
-    bool makeMode = config(L"makeMode", "true");
-    IComputationNetBuilder<ElemType>* encoderNetBuilder = NULL;
-    IComputationNetBuilder<ElemType>* forwardDecoderNetBuilder = NULL;
-    IComputationNetBuilder<ElemType>* backwardDecoderNetBuilder = NULL;
-    vector<IComputationNetBuilder<ElemType>*> netBuilders;
-    vector<IDataReader<ElemType>*> trainDataReader;
-    vector<IDataReader<ElemType>*> validationDataReader;
-
-    ConfigParameters readerConfig = config(L"encoderReader");
-    readerConfig.Insert("traceLevel", config(L"traceLevel", "0"));
-
-    DataReader<ElemType>* encoderDataReader = new DataReader<ElemType>(readerConfig);
-
-    ConfigParameters decoderReaderConfig = config(L"decoderReader");
-    DataReader<ElemType>* decoderDataReader = new DataReader<ElemType>(decoderReaderConfig);
-
-    ConfigParameters backwardDecoderReaderConfig = config(L"backwardDecoderReader");
-    DataReader<ElemType>* backwardDecoderDataReader = new DataReader<ElemType>(backwardDecoderReaderConfig);
-
-    ConfigParameters cvEncoderReaderConfig = config(L"encoderCVReader");
-    DataReader<ElemType>* cvEncoderDataReader = new DataReader<ElemType>(cvEncoderReaderConfig);
-
-    ConfigParameters cvDecoderReaderConfig = config(L"decoderCVReader");
-    DataReader<ElemType>* cvDecoderDataReader = new DataReader<ElemType>(cvDecoderReaderConfig);
-
-    ConfigParameters cvBackwardDecoderReaderConfig = config(L"BackwardDecoderCVReader");
-    DataReader<ElemType>* cvBackwardDecoderDataReader = new DataReader<ElemType>(cvBackwardDecoderReaderConfig);
-
-    if (config.Exists("EncoderNetworkBuilder"))
-    {
-        ConfigParameters configSNB = config(L"EncoderNetworkBuilder");
-        encoderNetBuilder = (IComputationNetBuilder<ElemType>*)new SimpleNetworkBuilder<ElemType>(configSNB);
-    }
-    else
-        LogicError("Need encoder network");
-
-    if (config.Exists("DecoderNetworkBuilder"))
-    {
-        ConfigParameters configSNB = config(L"DecoderNetworkBuilder");
-        forwardDecoderNetBuilder = (IComputationNetBuilder<ElemType>*)new SimpleNetworkBuilder<ElemType>(configSNB);
-    }
-    else
-    {
-        LogicError("Need decoder networks");
-    }
-
-    if (config.Exists("BackwardDecoderNetworkBuilder"))
-    {
-        ConfigParameters configSNB = config(L"BackwardDecoderNetworkBuilder");
-        backwardDecoderNetBuilder = (IComputationNetBuilder<ElemType>*)new SimpleNetworkBuilder<ElemType>(configSNB);
-    }
-    else
-    {
-        LogicError("Need decoder networks");
-    }
-
-    MultiNetworksSGD<ElemType> sgd(configSGD);
-
-    sgd.InitTrainEncoderDecoderWithHiddenStates(configSGD);
-
-    netBuilders.push_back(encoderNetBuilder);
-    netBuilders.push_back(forwardDecoderNetBuilder);
-    netBuilders.push_back(backwardDecoderNetBuilder);
-    trainDataReader.push_back(encoderDataReader);
-    trainDataReader.push_back(decoderDataReader);
-    trainDataReader.push_back(backwardDecoderDataReader);
-    validationDataReader.push_back(cvEncoderDataReader);
-    validationDataReader.push_back(cvDecoderDataReader);
-    validationDataReader.push_back(cvBackwardDecoderDataReader);
-
-    sgd.EncoderDecoder(netBuilders, (int)config(L"deviceId"), trainDataReader, validationDataReader, makeMode);
-
-    delete encoderDataReader;
-    delete decoderDataReader;
-    delete cvEncoderDataReader;
-    delete cvDecoderDataReader;
-    delete backwardDecoderDataReader;
-    delete cvBackwardDecoderDataReader;
-}
-
-/**
-Originally, this is for testing models trained using the sequence to sequence translation method below
-http://arxiv.org/pdf/1409.3215.pdf
-Later on, it is extended to be more general to include a sequence of network operations. 
-*/
-template <typename ElemType>
-void DoEvalEncodingBeamSearchDecoding(const ConfigParameters& config)
-{
-    DEVICEID_TYPE deviceId = DeviceFromConfig(config);
-
-    vector<IDataReader<ElemType>*> readers;
-    ConfigParameters readerConfig = config(L"encoderReader");
-    readerConfig.Insert("traceLevel", config(L"traceLevel", "0"));
-
-    DataReader<ElemType> encoderReader(readerConfig);
-
-    ConfigParameters decoderReaderConfig = config(L"decoderReader");
-    decoderReaderConfig.Insert("traceLevel", config(L"traceLevel", "0"));
-
-    DataReader<ElemType> decoderReader(decoderReaderConfig);
-
-    readers.push_back(&encoderReader);
-    readers.push_back(&decoderReader);
-
-    ConfigArray minibatchSize = config(L"minibatchSize", "40960");
-    size_t epochSize = config(L"epochSize", "0");
-    if (epochSize == 0)
-    {
-        epochSize = requestDataSize;
-    }
-
-    wstring encoderModelPath = config(L"encoderModelPath");
-    wstring decoderModelPath = config(L"decoderModelPath");
-
-    intargvector mbSize = minibatchSize;
-
-    int traceLevel = config(L"traceLevel", "0");
-    size_t numMBsToShowResult = config(L"numMBsToShowResult", "100");
-
-    vector<ComputationNetworkPtr> nets;
-    auto encoderNet = ComputationNetwork::CreateFromFile<ElemType>(deviceId, encoderModelPath, FileOptions::fileOptionsBinary, true);
-
-    auto decoderNet = ComputationNetwork::CreateFromFile<ElemType>(deviceId, decoderModelPath, FileOptions::fileOptionsBinary, false, encoderNet.get());
-
-    nets.push_back(encoderNet);
-    nets.push_back(decoderNet);
-    ConfigArray evalNodeNames = config(L"evalNodeNames");
-    vector<wstring> evalNodeNamesVector;
-    for (int i = 0; i < evalNodeNames.size(); ++i)
-    {
-        evalNodeNamesVector.push_back(evalNodeNames[i]);
-    }
-
-    ConfigArray outputNodeNames = config(L"outputNodeNames");
-    vector<wstring> outputNodeNamesVector;
-    for (int i = 0; i < outputNodeNames.size(); ++i)
-    {
-        outputNodeNamesVector.push_back(outputNodeNames[i]);
-    }
-
-    ElemType beamWidth = config(L"beamWidth", "1");
-
-    ConfigParameters writerConfig = config(L"writer");
-    DataWriter<ElemType> testDataWriter(writerConfig);
-
-    MultiNetworksEvaluator<ElemType> eval(decoderNet, numMBsToShowResult, traceLevel);
-    eval.InitTrainEncoderDecoderWithHiddenStates(config);
-
-    eval.EncodingEvaluateDecodingBeamSearch(nets, readers, 
-                                            testDataWriter, evalNodeNamesVector,
-                                            outputNodeNamesVector,
-                                            mbSize[0], beamWidth, epochSize);
-}
-
-/**
-This is beam search decoder.
-
-Developed by Kaisheng Yao.
-
-It is used in the following work:
-K. Yao, G. Zweig, "Sequence-to-sequence neural net models for grapheme-to-phoneme conversion" in Interspeech 2015
-*/
-template <typename ElemType>
-void DoBeamSearchDecoding(const ConfigParameters& config)
-{
-    //test
-    ConfigParameters readerConfig = config(L"reader");
-    readerConfig.Insert("traceLevel", config(L"traceLevel", "0"));
-
-    DataReader<ElemType> testDataReader(readerConfig);
-
-    DoEvalBeamSearch(config, testDataReader);
-}
-
-template <typename ElemType>
-void DoEvalBeamSearch(const ConfigParameters& config, IDataReader<ElemType>& reader)
-{
-    DEVICEID_TYPE deviceId = DeviceFromConfig(config);
-    ConfigArray minibatchSize = config(L"minibatchSize", "40960");
-    size_t epochSize = config(L"epochSize", "0");
-    if (epochSize == 0)
-    {
-        epochSize = requestDataSize;
-    }
-    wstring modelPath = config(L"modelPath");
-    intargvector mbSize = minibatchSize;
-
-    int traceLevel = config(L"traceLevel", "0");
-    size_t numMBsToShowResult = config(L"numMBsToShowResult", "100");
-
-    auto net = ComputationNetwork::CreateFromFile<ElemType>(deviceId, modelPath);
-
-    ConfigArray evalNodeNames = config(L"evalNodeNames");
-    vector<wstring> evalNodeNamesVector;
-    for (int i = 0; i < evalNodeNames.size(); ++i)
-    {
-        evalNodeNamesVector.push_back(evalNodeNames[i]);
-    }
-
-    ConfigArray outputNodeNames = config(L"outputNodeNames");
-    vector<wstring> outputNodeNamesVector;
-    for (int i = 0; i < outputNodeNames.size(); ++i)
-    {
-        outputNodeNamesVector.push_back(outputNodeNames[i]);
-    }
-
-    ElemType beamWidth = config(L"beamWidth", "1");
-
-    ConfigParameters writerConfig = config(L"writer");
-    DataWriter<ElemType> testDataWriter(writerConfig);
-
-    MultiNetworksEvaluator<ElemType> eval(net, numMBsToShowResult, traceLevel);
-    eval.BeamSearch(&reader, testDataWriter, evalNodeNamesVector, outputNodeNamesVector, mbSize[0], beamWidth, epochSize);
-}
-
-#if 0
-// TODO: per discussion with Dong Yu, Guoguo Chen, and Yu Zhang, this function can be removed.
-template <typename ElemType>
-void DoSequenceTrain(const ConfigParameters& config)
-{
-    DEVICEID_TYPE deviceId = DeviceFromConfig(config);
-
-    ConfigParameters configSGD(config(L"SGD"));
-    bool makeMode = config(L"makeMode", "true");
-
-    ConfigParameters readerConfig(config(L"reader"));
-    readerConfig.Insert("traceLevel", config(L"traceLevel", "0"));
-
-    IComputationNetBuilder<ElemType>* netBuilder = NULL;
-    if (config.Exists("NDLNetworkBuilder"))
-    {
-        ConfigParameters configNDL(config(L"NDLNetworkBuilder"));
-        netBuilder = (IComputationNetBuilder<ElemType>*)new NDLBuilder<ElemType>(configNDL);
-    }
-    else if (config.Exists("SimpleNetworkBuilder"))
-    {
-        ConfigParameters configSNB(config(L"SimpleNetworkBuilder"));
-        netBuilder = (IComputationNetBuilder<ElemType>*)new SimpleNetworkBuilder<ElemType>(configSNB);
-    }
-    else
-    {
-        RuntimeError("No network builder found in the config file. NDLNetworkBuilder or SimpleNetworkBuilde must be specified");
-    }
-
-    DataReader<ElemType>* dataReader = new DataReader<ElemType>(readerConfig);
-
-    DataReader<ElemType>* cvDataReader = nullptr;
-    ConfigParameters cvReaderConfig(config(L"cvReader", L""));
-
-    if (cvReaderConfig.size() != 0)
-    {
-        cvReaderConfig.Insert("traceLevel", config(L"traceLevel", "0"));
-        cvDataReader = new DataReader<ElemType>(cvReaderConfig);
-    }
-
-    wstring origModelFileName = config(L"origModelFileName", L"");
-
-    SGD<ElemType> sgd(configSGD);
-
-    sgd.SequenceTrain(netBuilder, origModelFileName, dataReader, cvDataReader, deviceId, makeMode);
-
-    delete dataReader;
-    delete cvDataReader;
-}
-#endif
-
-template <typename ElemType>
-void DoEdit(const ConfigParameters& config)
-{
-    wstring editPath = config(L"editPath");
-    wstring ndlMacros = config(L"ndlMacros", "");
-    NDLScript<ElemType> ndlScript;
-    if (!ndlMacros.empty())
-    {
-        ndlScript.LoadConfigFile(ndlMacros);
-    }
-    MELScript<ElemType> melScript;
-    melScript.LoadConfigFileAndResolveVariables(editPath, config);
-}
-
-template <typename ElemType>
-void DoConvertFromDbn(const ConfigParameters& config)
-{
-    wstring modelPath = config(L"modelPath");
-    wstring dbnModelPath = config(L"dbnModelPath");
-
-    auto netBuilder = make_shared<SimpleNetworkBuilder<ElemType>>(config);
-    ComputationNetworkPtr net = netBuilder->BuildNetworkFromDbnFile(dbnModelPath);
-    net->SaveToFile(modelPath);
-}
-
-// do topological plot of computation network 
-template <typename ElemType>
-void DoTopologyPlot(const ConfigParameters& config)
-{
-    wstring modelPath = config(L"modelPath");
-    wstring outdot = config(L"outputDotFile");           // filename for the dot language output, if not specified, %modelpath%.dot will be used
-    wstring outRending = config(L"outputFile");      // filename for the rendered topology plot
-    // this can be empty, in that case no rendering will be done
-    // or if this is set, renderCmd must be set, so CNTK will call re       
-    wstring RenderCmd = config(L"RenderCmd");               // if this option is set, then CNTK will call the render to convert the outdotFile to a graph
-    // e.g. "d:\Tools\graphviz\bin\dot.exe -Tpng -x <IN> -o<OUT>"
-    //              where <IN> and <OUT> are two special placeholders
-
-    //========================================
-    // Sec. 1 option check
-    //========================================
-    if (outdot.empty())
-    {
-        outdot = modelPath + L".dot";
-    }
-
-    wstring rescmd;
-    if (!outRending.empty())        // we need to render the plot
-    {
-        std::wregex inputPlaceHolder(L"(.+)(<IN>)(.*)");
-        std::wregex outputPlaceHolder(L"(.+)(<OUT>)(.*)");
-
-        rescmd = regex_replace(RenderCmd, inputPlaceHolder, L"$1" + outdot + L"$3");
-        rescmd = regex_replace(rescmd, outputPlaceHolder, L"$1" + outRending + L"$3");
-    }
-
-    ComputationNetwork net(-1);
-    net.LoadFromFile<ElemType>(modelPath);
-    net.PlotNetworkTopology(outdot);
-    fprintf(stderr, "Output network description in dot language to %S\n", outdot.c_str());
-
-    if (!outRending.empty())
-    {
-        fprintf(stderr, "Executing a third-part tool for rendering dot:\n%S\n", rescmd.c_str());
-#ifdef __unix__
-        const auto rc = system(msra::strfun::utf8(rescmd).c_str()); rc/*ignoring the result--this gets flagged by gcc if we don't save the return value*/;
-#else
-        _wsystem(rescmd.c_str());
-#endif
-        fprintf(stderr, "Done\n");
-    }
-}
-
-size_t GetMaxEpochs(const ConfigParameters& configParams)
-{
-    ConfigParameters configSGD(configParams("SGD"));
-    size_t maxEpochs = configSGD("maxEpochs");
-
-    return maxEpochs;
-}
-
-// special temporary function to guard against a now invalid usage of "truncated" which exists in some IPG production setups
-static void DisableLegacyTruncationSettings(const ConfigParameters& TopLevelConfig, const ConfigParameters& commandConfig)
-{
-    if (TopLevelConfig.ExistsCurrent(L"Truncated"))
-    {
-        return;
-    }
-
-    // if any of the action has set a reader/SGD section and has different Truncated value for reader and SGD section 
-    ConfigArray actions = commandConfig(L"action");
-    for (size_t i = 0; i < actions.size(); i++)
-    {
-        if (actions[i] == "train" || actions[i] == "trainRNN")
-        {
-            ConfigParameters sgd = ConfigParameters(commandConfig(L"SGD"));
-            ConfigParameters reader = ConfigParameters(commandConfig(L"reader"));
-            // reader and SGD sections are two must-have sections in train/trainRNN 
-            if (reader.ExistsCurrent(L"Truncated") && !sgd.ExistsCurrent(L"Truncated"))
-            {
-                InvalidArgument("DisableLegacyUsage: setting Truncated only in reader section are not allowed. Please move Truncated=true/false to the top level section.");
-            }
-        }
-    }
-}
-static void DisableLegacyUsage(const ConfigParameters& TopLevelConfig, const ConfigArray& commands)
-{
-    for (size_t i = 0; i < commands.size(); i++)
-    {
-        ConfigParameters cfgParameters(TopLevelConfig(commands[i]));
-        DisableLegacyTruncationSettings(TopLevelConfig, cfgParameters);
-    }
-}
-
-// process the command
-template <typename ElemType>
-void DoCommands(const ConfigParameters& config)
-{
-    ConfigArray command = config(L"command", "train");
-
-    int numCPUThreads = config(L"numCPUThreads", "0");
-    numCPUThreads = CPUMatrix<ElemType>::SetNumThreads(numCPUThreads);
-
-    if (numCPUThreads>0)
-    {
-        std::cerr << "Using " << numCPUThreads << " CPU threads" << endl;
-    }
-
-    bool progressTracing = config(L"progressTracing", false);
-
-    // temporary hack to prevent users from failling for a small breaking change related to the "truncated" flag (will be redone bigger and better some day)
-    DisableLegacyUsage(config, command);
-
-    // summarize command info upfront in the log and stdout
-    size_t fullTotalMaxEpochs = 0;
-    for (int i = 0; i < command.size(); i++)
-    {
-        //get the configuration parameters that match the command
-        ConfigParameters commandParams(config(command[i]));
-        ConfigArray action = commandParams("action", "train");
-
-        // determine the action to perform, and do it
-        for (int j = 0; j < action.size(); j++)
-        {
-            if (action[j] == "train"            || action[j] == "trainRNN"
-#if 0
-                || action[j] == "trainSequence" || action[j] == "trainSequenceRNN"
-#endif
-                )
-            {
-                wstring modelPath = commandParams("modelPath");
-                std::wcerr << "CNTKModelPath: " << modelPath << endl;
-                size_t maxEpochs = GetMaxEpochs(commandParams);
-                std::cerr << "CNTKCommandTrainInfo: " + command[i] << " : " << maxEpochs << endl;
-                fullTotalMaxEpochs += maxEpochs;
-            }
-        }
-    }
-    std::cerr << "CNTKCommandTrainInfo: CNTKNoMoreCommands_Total : " << fullTotalMaxEpochs << endl;
-
-    // set up progress tracing for compute cluster management
-    if (progressTracing && ((g_mpi == nullptr) || g_mpi->IsMainNode()))
-    {
-        ProgressTracing::TraceTotalNumberOfSteps(fullTotalMaxEpochs);   // enable tracing, using this as the total number of epochs
-    }
-
-    size_t fullEpochsOffset = 0;
-
-    // execute the commands
-    for (int i = 0; i < command.size(); i++)
-    {
-        //get the configuration parameters that match the command
-        ConfigParameters commandParams(config(command[i]));
-        ConfigArray action = commandParams("action", "train");
-
-        if (progressTracing && ((g_mpi == nullptr) || g_mpi->IsMainNode()))
-        {
-            ProgressTracing::SetStepOffset(fullEpochsOffset);   // this is the epoch number that SGD will log relative to
-        }
-
-        // determine the action to perform, and do it
-        for (int j = 0; j < action.size(); j++)
-        {
-            if (action[j] == "train" || action[j] == "trainRNN")
-            {
-                std::cerr << "CNTKCommandTrainBegin: " + command[i] << endl;
-                DoTrain<ConfigParameters, ElemType>(commandParams);
-                std::cerr << "CNTKCommandTrainEnd: " + command[i] << endl;
-                fullEpochsOffset += GetMaxEpochs(commandParams);
-            }
-#if 0
-            else if (action[j] == "trainSequence" || action[j] == "trainSequenceRNN")
-            {
-                std::cerr << "CNTKCommandTrainBegin: " + command[i] << endl;
-                DoSequenceTrain<ElemType>(commandParams);
-                std::cerr << "CNTKCommandTrainEnd: " + command[i] << endl;
-                fullEpochsOffset += GetMaxEpochs(commandParams);
-            }
-#endif
-            else if (action[j] == "adapt")
-            {
-                DoAdapt<ElemType>(commandParams);
-            }
-            else if (action[j] == "test" || action[j] == "eval")
-            {
-                DoEval<ElemType>(commandParams);
-            }
-            else if (action[j] == "testunroll")
-            {
-                DoEvalUnroll<ElemType>(commandParams);
-            }
-            else if (action[j] == "edit")
-            {
-                DoEdit<ElemType>(commandParams);
-            }
-            else if (action[j] == "cv")
-            {
-                DoCrossValidate<ElemType>(commandParams);
-            }
-            else if (action[j] == "write")
-            {
-                DoWriteOutput<ElemType>(commandParams);
-            }
-            else if (action[j] == "devtest")
-            {
-                TestCn<ElemType>(config); // for "devtest" action pass the root config instead
-            }
-            else if (action[j] == "dumpnode")
-            {
-                DumpNodeInfo<ElemType>(commandParams);
-            }
-            else if (action[j] == "convertdbn")
-            {
-                DoConvertFromDbn<ElemType>(commandParams);
-            }
-            else if (action[j] == "createLabelMap")
-            {
-                DoCreateLabelMap<ElemType>(commandParams);
-            }
-            else if (action[j] == "writeWordAndClass")
-            {
-                DoWriteWordAndClassInfo<ElemType>(commandParams);
-            }
-            else if (action[j] == "plot")
-            {
-                DoTopologyPlot<ElemType>(commandParams);
-            }
-            else if (action[j] == "SVD")
-            {
-                DoParameterSVD<ElemType>(commandParams);
-            }
-            else if (action[j] == "trainEncoderDecoder")
-            {
-                DoEncoderDecoder<ElemType>(commandParams);
-            }
-            else if (action[j] == "testEncoderDecoder")
-            {
-                DoEvalEncodingBeamSearchDecoding<ElemType>(commandParams);
-            }
-            else if (action[j] == "trainBidirectionEncoderDecoder")
-            {
-                DoBidirectionEncoderDecoder<ElemType>(commandParams);
-            }
-            else if (action[j] == "beamSearch")
-            {
-                DoBeamSearchDecoding<ElemType>(commandParams);
-            }
-            else
-            {
-                RuntimeError("unknown action: %s  in command set: %s", action[j].c_str(), command[i].c_str());
-            }
-
-            NDLScript<ElemType> ndlScript;
-            ndlScript.ClearGlobal(); // clear global macros between commands
-        }
-    }
-}
-
-std::string TimeDateStamp()
-{
-#if 0   // "safe" version for Windows, not needed it seems
-    __time64_t localtime;
-
-    _time64(&localtime);// get current time and date
-    struct tm now;
-    _localtime64_s(&now, &localtime);  // convert
-#else
-    time_t t = time(NULL);
-    struct tm now = *localtime(&t);
-#endif
-    char buf[30];
-    sprintf(buf, "%04d/%02d/%02d %02d:%02d:%02d", now.tm_year + 1900, now.tm_mon + 1, now.tm_mday, now.tm_hour, now.tm_min, now.tm_sec);
-    return buf;
-}
-
-void PrintBuiltInfo()
-{
-    fprintf(stderr, "-------------------------------------------------------------------\n");
-    fprintf(stderr, "Build info: \n\n");
-    fprintf(stderr, "\t\tBuilt time: %s %s\n", __DATE__, __TIME__);
-    fprintf(stderr, "\t\tLast modified date: %s\n", __TIMESTAMP__);
-#ifdef _BUILDTYPE_ 
-    fprintf(stderr, "\t\tBuild type: %s\n", _BUILDTYPE_);
-#endif 
-#ifdef _MATHLIB_
-    fprintf(stderr, "\t\tMath lib: %s\n", _MATHLIB_);
-#endif
-#ifdef _CUDA_PATH_
-    fprintf(stderr, "\t\tCUDA_PATH: %s\n", _CUDA_PATH_);
-#endif 
-#ifdef _CUB_PATH_
-    fprintf(stderr, "\t\tCUB_PATH: %s\n", _CUB_PATH_);
-#endif 
-#ifdef _GIT_EXIST
-    fprintf(stderr, "\t\tBuild Branch: %s\n", _BUILDBRANCH_);
-    fprintf(stderr, "\t\tBuild SHA1: %s\n", _BUILDSHA1_);
-#endif
-#ifdef _BUILDER_ 
-    fprintf(stderr, "\t\tBuilt by %s on %s\n", _BUILDER_, _BUILDMACHINE_);
-#endif 
-#ifdef _BUILDPATH_
-    fprintf(stderr, "\t\tBuild Path: %s\n", _BUILDPATH_);
-#endif
-    fprintf(stderr, "-------------------------------------------------------------------\n");
-}
-
-void PrintUsageInfo()
-{
-    fprintf(stderr, "-------------------------------------------------------------------\n");
-    fprintf(stderr, "Usage: cntk configFile=yourConfigFile\n");
-    fprintf(stderr, "For detailed information please consult the CNTK book\n");
-    fprintf(stderr, "\"An Introduction to Computational Networks and the Computational Network Toolkit\"\n");
-    fprintf(stderr, "-------------------------------------------------------------------\n");
-}
-
-// ---------------------------------------------------------------------------
-// main() for use with BrainScript
-// ---------------------------------------------------------------------------
-
-wstring ConsumeArg(vector<wstring> & args)
-{
-    if (args.empty())
-        InvalidArgument("Unexpected end of command line.");
-    wstring arg = args.front();
-    args.erase(args.begin());
-    return arg;
-}
-template<class WHAT>
-static void Append(vector<wstring> & toWhat, const WHAT & what) { toWhat.insert(toWhat.end(), what.begin(), what.end()); }
-static wstring PathToBSStringLiteral(const wstring & path)  // quote a pathname for BS
-{
-    let hasSingleQuote = path.find(path, L'\'') != wstring::npos;
-    let hasDoubleQuote = path.find(path, L'"')  != wstring::npos;
-    if (hasSingleQuote && hasDoubleQuote)
-        InvalidArgument("Pathname cannot contain both single (') and double (\") quote at the same time: %ls", path.c_str());
-    else if (hasSingleQuote)
-        return L"\"" + path + L"\"";
-    else
-        return L'"' + path + L'"';
-}
-
-int wmainWithBS(int argc, wchar_t* argv[])   // called from wmain which is a wrapper that catches & reports Win32 exceptions
-{
-    vector<wstring> args(argv, argv+argc);
-    let exePath = ConsumeArg(args);
-
-    // startup message
-    // In case of a redirect of stderr, this will be printed twice, once upfront, and once again after the redirect so that it goes into the log file
-    wstring startupMessage = msra::strfun::wstrprintf(L"running on %ls at %ls\n", msra::strfun::utf16(GetHostName()).c_str(), msra::strfun::utf16(TimeDateStamp()).c_str());
-    startupMessage += msra::strfun::wstrprintf(L"command line: %ls", exePath.c_str());
-    for (const auto & arg : args)
-        startupMessage += L" " + arg;
-
-    fprintf(stderr, "%ls\n", startupMessage.c_str());
-
-    // parse command-line options
-    vector<wstring> sourceFiles;
-    vector<wstring> includePaths;
-    vector<wstring> overrides;
-    wstring workingDir;
-    while (!args.empty())
-    {
-        let option = ConsumeArg(args);
-        if (option == L"-f" || option == L"--file")                                 // -f defines source files
-            Append(sourceFiles, msra::strfun::split(ConsumeArg(args), L";"));
-        else if (option == L"-I")                                                   // -I declares an include search path
-            Append(includePaths, msra::strfun::split(ConsumeArg(args), L";"));
-        else if (option == L"-D")                                                   // -D defines variables inline on the command line (which may override BS)
-            overrides.push_back(ConsumeArg(args));
-        else if (option == L"--cd")                                                 // --cd sets the working directory
-            workingDir = ConsumeArg(args);
-        else
-            InvalidArgument("Invalid command-line option '%ls'.", option.c_str());
-    }
-
-    // change working directory
-    if (workingDir != L"")
-        _wchdir(workingDir.c_str());
-
-    // compile the BrainScript
-    wstring bs = L"[\n";
-    bs += standardFunctions + computationNodes + commonMacros + L"\n";   // start with standard macros
-    for (const auto & sourceFile : sourceFiles)
-        bs += L"include " + PathToBSStringLiteral(sourceFile) + L"\n";
-    bs += L"\n]\n";
-    for (const auto & over : overrides)
-        bs += L"with [ " + over + L" ]\n";
-
-    fprintf(stderr, "\n\nBrainScript -->\n\n%ls\n\n", bs.c_str());
-
-    let expr = BS::ParseConfigExpression(bs, move(includePaths));   // parse
-    let valp = BS::Evaluate(expr);                                  // evaluate parse into a dictionary
-    let & config = valp.AsRef<ScriptableObjects::IConfigRecord>();  // this is the dictionary
-
-    // legacy parameters that have changed spelling
-    if (config.Find(L"DoneFile"))       // variables follow camel case (start with lower-case letters)
-        InvalidArgument("Legacy spelling of 'DoneFile' no longer allowed. Use 'doneFile'.");
-    if (config.Find(L"command"))        // spelling error, should be plural. Using 'actions' instead to match the data type.
-        InvalidArgument("Legacy spelling of 'command' no longer allowed. Use 'actions'.");
-    if (config.Find(L"type"))
-        InvalidArgument("Legacy name 'type' no longer allowed. Use 'precision'.");
-
-    // parallel training
-    g_mpi = nullptr;
-    bool paralleltrain = config(L"parallelTrain", false);
-    if (paralleltrain)
-        g_mpi = new MPIWrapper();
-
-    // logging
-    wstring logpath = config(L"stderr", L"");
-    if (logpath != L"")
-    {
-        logpath += L"_actions"; // TODO: for old CNTK, this was a concatenation of all action names, which we no longer know
-        logpath += L".log";     // TODO: why do we need to append this here?
-
-        if (paralleltrain)
-            logpath += msra::strfun::wstrprintf(L"rank%d", (int)g_mpi->CurrentNodeRank());
-
-        RedirectStdErr(logpath);
-        fprintf(stderr, "%ls\n", startupMessage.c_str());
-    }
-
-    // echo config info to log
-    PrintBuiltInfo();
-
-    // execute the actions
-    //std::string type = config(L"precision", "float");
-    int numCPUThreads = config(L"numCPUThreads", 0);
-    numCPUThreads = CPUMatrix<float/*any will do*/>::SetNumThreads(numCPUThreads);
-    if (numCPUThreads > 0)
-        fprintf(stderr, "Using %d CPU threads.\n", numCPUThreads);
-
-    bool progressTracing = config(L"progressTracing", false);
-    size_t fullTotalMaxEpochs = 1;              // BUGBUG: BS does not allow me to read out the max epochs parameters, as that would instantiate and thus execute the objects
-    // set up progress tracing for compute cluster management
-    if (progressTracing && ((g_mpi == nullptr) || g_mpi->IsMainNode()))
-        ProgressTracing::TraceTotalNumberOfSteps(fullTotalMaxEpochs);   // enable tracing, using this as the total number of epochs
-
-    // MAIN LOOP that executes the actions
-    auto actionsVal = config[L"actions"];
-    // Note: weird behavior. If 'actions' is a scalar value (rather than an array) then it will have been resolved already after the above call. That means, it has already completed its action!
-    //       Not pretty, but a direct consequence of the lazy evaluation. The only good solution would be to have a syntax for arrays including length 0 and 1.
-    //       Since this in the end behaves indistinguishable from the array loop below, we will keep it for now.
-    if (actionsVal.Is<ScriptableObjects::ConfigArray>())
-    {
-        const ScriptableObjects::ConfigArray & actions = actionsVal;
-        for (int i = actions.GetIndexRange().first; i <= actions.GetIndexRange().second; i++)
-        {
-            actions.At(i, [](const wstring &){});  // this will evaluate and thus execute the action
-        }
-    }
-    // else action has already been executed, see comment above
-
-    // write a doneFile if requested
-    wstring doneFile = config(L"doneFile", L"");
-    if (doneFile != L"")
-    {
-        FILE* fp = fopenOrDie(doneFile.c_str(), L"w");
-        fprintf(fp, "successfully finished at %s on %s\n", TimeDateStamp().c_str(), GetHostName().c_str());
-        fcloseOrDie(fp);
-    }
-    fprintf(stderr, "COMPLETED\n"), fflush(stderr);
-
-    delete g_mpi;
-    return EXIT_SUCCESS;
-}
-
-// ---------------------------------------------------------------------------
-// main() for old CNTK config language
-// ---------------------------------------------------------------------------
-
-int wmainOldCNTKConfig(int argc, wchar_t* argv[])   // called from wmain which is a wrapper that catches & repots Win32 exceptions
-{
-    ConfigParameters config;
-    std::string rawConfigString = ConfigParameters::ParseCommandLine(argc, argv, config);
-
-    // get the command param set they want
-    wstring logpath = config(L"stderr", L"");
-
-    //  [1/26/2015 erw, add done file so that it can be used on HPC]
-    wstring DoneFile = config(L"DoneFile", L"");
-    ConfigArray command = config(L"command", "train");
-
-    // paralleltrain training
-    g_mpi = nullptr;
-    bool paralleltrain = config(L"parallelTrain", "false");
-    if (paralleltrain)
-    {
-        g_mpi = new MPIWrapper();
-    }
-
-    if (logpath != L"")
-    {
-        for (int i = 0; i < command.size(); i++)
-        {
-            logpath += L"_";
-            logpath += (wstring)command[i];
-        }
-        logpath += L".log";
-
-        if (paralleltrain)
-        {
-            std::wostringstream oss;
-            oss << g_mpi->CurrentNodeRank();
-            logpath += L"rank" + oss.str();
-        }
-        RedirectStdErr(logpath);
-    }
-
-    PrintBuiltInfo();
-    std::string timestamp = TimeDateStamp();
-
-    //dump config info
-    fprintf(stderr, "running on %s at %s\n", GetHostName().c_str(), timestamp.c_str());
-    fprintf(stderr, "command line: \n");
-    for (int i = 0; i < argc; i++)
-    {
-        fprintf(stderr, "%s ", WCharToString(argv[i]).c_str());
-    }
-
-    // This simply merges all the different config parameters specified (eg, via config files or via command line directly),
-    // and prints it.
-    fprintf(stderr, "\n\n>>>>>>>>>>>>>>>>>>>> RAW CONFIG (VARIABLES NOT RESOLVED) >>>>>>>>>>>>>>>>>>>>\n");
-    fprintf(stderr, "%s\n", rawConfigString.c_str());
-    fprintf(stderr, "<<<<<<<<<<<<<<<<<<<< RAW CONFIG (VARIABLES NOT RESOLVED)  <<<<<<<<<<<<<<<<<<<<\n");
-
-    // Same as above, but all variables are resolved.  If a parameter is set multiple times (eg, set in config, overriden at command line),
-    // All of these assignments will appear, even though only the last assignment matters.
-    fprintf(stderr, "\n>>>>>>>>>>>>>>>>>>>> RAW CONFIG WITH ALL VARIABLES RESOLVED >>>>>>>>>>>>>>>>>>>>\n");
-    fprintf(stderr, "%s\n", config.ResolveVariables(rawConfigString).c_str());
-    fprintf(stderr, "<<<<<<<<<<<<<<<<<<<< RAW CONFIG WITH ALL VARIABLES RESOLVED <<<<<<<<<<<<<<<<<<<<\n");
-
-    // This outputs the final value each variable/parameter is assigned to in config (so if a parameter is set multiple times, only the last
-    // value it is set to will appear).
-    fprintf(stderr, "\n>>>>>>>>>>>>>>>>>>>> PROCESSED CONFIG WITH ALL VARIABLES RESOLVED >>>>>>>>>>>>>>>>>>>>\n");
-    config.dumpWithResolvedVariables();
-    fprintf(stderr, "<<<<<<<<<<<<<<<<<<<< PROCESSED CONFIG WITH ALL VARIABLES RESOLVED <<<<<<<<<<<<<<<<<<<<\n");
-
-    fprintf(stderr, "command: ");
-    for (int i = 0; i < command.size(); i++)
-    {
-        fprintf(stderr, "%s ", command[i].c_str());
-    }
-
-    //run commands
-    std::string type = config(L"precision", "float");
-    // accept old precision key for backward compatibility
-    if (config.Exists("type"))
-    {
-        type = config(L"type", "float");
-    }
-
-    fprintf(stderr, "\nprecision = %s\n", type.c_str());
-    if (type == "float")
-    {
-        DoCommands<float>(config);
-    }
-    else if (type == "double")
-    {
-        DoCommands<double>(config);
-    }
-    else
-    {
-        RuntimeError("invalid precision specified: %s", type.c_str());
-    }
-
-    // still here , write a DoneFile if necessary 
-    if (!DoneFile.empty())
-    {
-        FILE* fp = fopenOrDie(DoneFile.c_str(), L"w");
-        fprintf(fp, "successfully finished at %s on %s\n", TimeDateStamp().c_str(), GetHostName().c_str());
-        fcloseOrDie(fp);
-    }
-    fprintf(stderr, "COMPLETED\n"), fflush(stderr);
-
-    delete g_mpi;
-    return EXIT_SUCCESS;
-}
-
-
-// ---------------------------------------------------------------------------
-// Check ACML_FMA functionality
-//
-// we encountered problems with the ACML library on newer machines which report FMA3 support
-// this function will reproduce the problems on these machines.
-// A workaround is to set the environment varialbe ACML_FSA to 0
-// ---------------------------------------------------------------------------
-
-void CheckFMA(void)
-{
-    static bool useAcml;
-#ifndef USE_MKL
-    useAcml = true;
-#else
-    useAcml = false;
-#endif
-
-    if (useAcml)
-    {
-        const size_t row = 100;
-        const size_t col = 900;
-        CPUMatrix<float> cpuMatrix1 = CPUMatrix<float>::RandomUniform(row, col, -1, 1, 1);
-        CPUMatrix<float> cpuMatrix2 = CPUMatrix<float>::RandomUniform(row, row, -2, 2, 2);
-        CPUMatrix<float> cpuMatrix3 = CPUMatrix<float>::RandomUniform(row, row, -3, 1, 3);
-        CPUMatrix<float>::MultiplyAndAdd(cpuMatrix1, true, cpuMatrix2, false, cpuMatrix3);
-
-        size_t counter = 0;
-        foreach_coord(i, j, cpuMatrix3)
-        {
-            if (cpuMatrix3(i, j) == 0)
-                counter++;
-        }
-
-        if (counter < row*col)
-        {
-            return; // no problem found - we can continue
-        }
-
-        fprintf(stderr, "\n>>>>>>>>>>>>>>>>>>>> ACML FMA test failed >>>>>>>>>>>>>>>>>>>>\n");
-        fprintf(stderr, "\nDefine environment variable ACML_FMA and set to 0\n");
-        fprintf(stderr, "If the problem persists, contact development.\n");
-        RuntimeError("ACML FMA Test Failed");
-    }
-}
-
-
-// ---------------------------------------------------------------------------
-// main wrapper that catches C++ exceptions and prints them
-// ---------------------------------------------------------------------------
-
-int wmain1(int argc, wchar_t* argv[])   // called from wmain which is a wrapper that catches & repots Win32 exceptions
-{
-    try
-    {
-        CheckFMA();
-        if (argc <= 1)
-            InvalidArgument("No command-line argument given.");
-        // detect legacy CNTK configuration
-        bool isOldCNTKConfig = false;
-        for (int i = 0; i < argc && !isOldCNTKConfig; i++)
-            isOldCNTKConfig |= !_wcsnicmp(L"configFile=", argv[i], 11);
-        if (isOldCNTKConfig)
-            return wmainOldCNTKConfig(argc, argv);
-        // run from BrainScript
-        return wmainWithBS(argc, argv);
-    }
-    catch (const ScriptableObjects::ScriptingException &err)
-    {
-        fprintf(stderr, "EXCEPTION occurred: %s\n", err.what());
-        err.PrintError();
-        return EXIT_FAILURE;
-    }
-    catch (const std::exception &err)
-    {
-        fprintf(stderr, "EXCEPTION occurred: %s\n", err.what());
-        PrintUsageInfo();
-        return EXIT_FAILURE;
-    }
-    catch (...)
-    {
-        fprintf(stderr, "Unknown ERROR occurred");
-        PrintUsageInfo();
-        return EXIT_FAILURE;
-    }
-}
-
-#ifdef __WINDOWS__
-void terminate_this() { fprintf(stderr, "terminate_this: aborting\n"), fflush(stderr); exit(EXIT_FAILURE); }
-
-int wmain(int argc, wchar_t* argv[])    // wmain wrapper that reports Win32 exceptions
-{
-    set_terminate (terminate_this); // insert a termination handler to ensure stderr gets flushed before actually terminating
-    // Note: this does not seem to work--processes with this seem to just hang instead of terminating
-    __try
-    {
-        return wmain1 (argc, argv);
-    }
-    __except (1/*EXCEPTION_EXECUTE_HANDLER, see excpt.h--not using constant to avoid Windows header in here*/)
-    {
-        fprintf (stderr, "CNTK: Win32 exception caught (such an access violation or a stack overflow)\n");  // TODO: separate out these two into a separate message
-        fflush (stderr);
-        exit (EXIT_FAILURE);
-    }
-}
-#endif
-
-#ifdef __UNIX__
-/// UNIX main function converts arguments in UTF-8 encoding and passes to Visual-Studio style wmain() which takes wchar_t strings.
-int main(int argc, char* argv[])
-{
-    // TODO: change to STL containers
-    wchar_t **wargs = new wchar_t*[argc];
-    for (int i = 0; i < argc; ++i)
-    {
-        wargs[i] = new wchar_t[strlen(argv[i]) + 1];
-        size_t ans = ::mbstowcs(wargs[i], argv[i], strlen(argv[i]) + 1);
-        assert(ans == strlen(argv[i]));
-    }
-    int ret = wmain1(argc, wargs);
-    for (int i = 0; i < argc; ++i)
-        delete[] wargs[i];
-    delete[] wargs;
-    return ret;
-}
-#endif
+template<class ElemType>
+class BrainScriptNetworkBuilder : public IComputationNetBuilder<ElemType>
+{
+    typedef shared_ptr<ComputationNetwork> ComputationNetworkPtr;
+    ComputationNetworkPtr m_net;
+    ScriptableObjects::ConfigLambdaPtr m_createNetworkFn;
+    DEVICEID_TYPE m_deviceId;
+public:
+    // the constructor remembers the config lambda
+    // TODO: Really this should just take the lambda itself, or rather, this class should just be replaced by a lambda. But we need the IConfigRecord for templates to be compile-compatible with old CNTK config.
+    BrainScriptNetworkBuilder(const ScriptableObjects::IConfigRecord & config)
+    {
+        m_deviceId = config[L"deviceId"];   // TODO: only needed for LoadNetworkFromFile() which should go away anyway
+        m_createNetworkFn = config[L"createNetwork"].AsPtr<ScriptableObjects::ConfigLambda>();
+    }
+    // not supported for old CNTK
+    BrainScriptNetworkBuilder(const ConfigParameters & config) { NOT_IMPLEMENTED; }
+
+    // build a ComputationNetwork from description language
+    virtual /*IComputationNetBuilder::*/ComputationNetworkPtr BuildNetworkFromDescription(ComputationNetwork* = nullptr) override
+    {
+        vector<ScriptableObjects::ConfigValuePtr> args;    // this lambda has no arguments
+        ScriptableObjects::ConfigLambda::NamedParams namedArgs;
+        let netValue = m_createNetworkFn->Apply(move(args), move(namedArgs), L"BuildNetworkFromDescription");
+        m_net = netValue.AsPtr<ComputationNetwork>();
+        if (m_net->GetDeviceId() < 0)
+            fprintf(stderr, "BrainScriptNetworkBuilder using CPU\n");
+        else
+            fprintf(stderr, "BrainScriptNetworkBuilder using GPU %d\n", (int)m_net->GetDeviceId());
+        return m_net;
+    }
+
+    // load an existing file--this is the same code as for NDLNetworkBuilder.h (OK to copy it here because this is temporary code anyway)
+    // TODO: This does not belong into NetworkBuilder, since the code is the same for all. Just create the network and load the darn thing.
+    virtual /*IComputationNetBuilder::*/ComputationNetwork* LoadNetworkFromFile(const wstring& modelFileName, bool forceLoad = true,
+        bool bAllowNoCriterionNode = false, ComputationNetwork* anotherNetwork = nullptr) override
+    {
+        if (!m_net || m_net->GetTotalNumberOfNodes() == 0 || forceLoad) //not built or force load   --TODO: why all these options?
+        {
+            auto net = make_shared<ComputationNetwork>(m_deviceId);
+            net->LoadFromFile<ElemType>(modelFileName, FileOptions::fileOptionsBinary, bAllowNoCriterionNode, anotherNetwork);
+            m_net = net;
+        }
+        m_net->ResetEvalTimeStamp();
+        return m_net.get();
+    }
+};
+
+// TODO: decide where these should go. Also, do we need three variables?
+extern wstring standardFunctions;
+extern wstring commonMacros;
+extern wstring computationNodes;
+
+// helper that returns 'float' or 'double' depending on ElemType
+template<class ElemType> static const wchar_t * ElemTypeName();
+template<> /*static*/ const wchar_t * ElemTypeName<float>()  { return L"float"; }
+template<> /*static*/ const wchar_t * ElemTypeName<double>() { return L"double"; }
+
+function<ComputationNetworkPtr(DEVICEID_TYPE)> GetCreateNetworkFn(const ScriptableObjects::IConfigRecord & config)
+{
+    // createNetwork() is a BrainScript lambda that creates the model
+    // We create a C++ wrapper around it, which we then pass to Train().
+    auto createNetworkConfigLambda = config[L"createNetwork"].AsPtr<ScriptableObjects::ConfigLambda>();
+    return [createNetworkConfigLambda](DEVICEID_TYPE /*deviceId*/)
+    {
+        // execute the lambda
+        vector<ScriptableObjects::ConfigValuePtr> args;    // this lambda has no arguments
+        ScriptableObjects::ConfigLambda::NamedParams namedArgs;
+        let netValue = createNetworkConfigLambda->Apply(move(args), move(namedArgs), L"BuildNetworkFromDescription");
+        // typecast the result to the desired type
+        return netValue.AsPtr<ComputationNetwork>();
+    };
+}
+function<ComputationNetworkPtr(DEVICEID_TYPE)> GetCreateNetworkFn(const ConfigParameters &) { NOT_IMPLEMENTED; }  // old CNTK config does not support lambdas
+
+// function to create an object of a certain type, using both old CNTK config and BrainScript
+template<class C>
+shared_ptr<C> CreateObject(const ScriptableObjects::IConfigRecord & config, const wchar_t * id)
+{
+    // TODO: CNTK config added "traceLevel = 0" to 'config'. In BS, we cannot do that (IConfigRecord is immutable). Solution: Just say "traceLevel = 0" in the BS macros for readers.
+    return config[id].AsPtr<C>();       // BS instantiates this object through this call
+}
+template<class C>
+shared_ptr<C> CreateObject(const ConfigParameters & config, const wchar_t * id)
+{
+    ConfigParameters readerConfig(config(id));
+    readerConfig.Insert("traceLevel", config(L"traceLevel", "0"));        // TODO: fix this by adding it to all config blocks. Easy to fix in BS as 'config with [ traceLevel = 0 ]'.
+    return make_shared<C>(readerConfig); // old CNTK config specifies a dictionary which then must be explicitly instantiated
+}
+
+template <class ConfigRecordType, typename ElemType>
+void DoTrain(const ConfigRecordType & config)
+{
+    bool makeMode = config(L"makeMode", true);
+    DEVICEID_TYPE deviceId = DeviceFromConfig(config);
+
+    // determine the network-creation function
+    // We have several ways to create that network.
+    function<ComputationNetworkPtr(DEVICEID_TYPE)> createNetworkFn;
+
+    if (config.Exists(L"createNetwork"))
+    {
+        createNetworkFn = GetCreateNetworkFn(config); // (we need a separate function needed due to template code)
+    }
+    else if (config.Exists(L"SimpleNetworkBuilder"))
+    {
+        const ConfigRecordType & simpleNetworkBuilderConfig(config(L"SimpleNetworkBuilder"));
+        auto netBuilder = make_shared<SimpleNetworkBuilder<ElemType>>(simpleNetworkBuilderConfig);  // parses the configuration and stores it in the SimpleNetworkBuilder object
+        createNetworkFn = [netBuilder](DEVICEID_TYPE deviceId)
+        {
+            return shared_ptr<ComputationNetwork>(netBuilder->BuildNetworkFromDescription());       // this operates based on the configuration saved above
+        };
+    }
+    // legacy NDL
+    else if (config.Exists(L"NDLNetworkBuilder"))
+    {
+        const ConfigRecordType & ndlNetworkBuilderConfig(config(L"NDLNetworkBuilder"));
+        shared_ptr<NDLBuilder<ElemType>> netBuilder = make_shared<NDLBuilder<ElemType>>(ndlNetworkBuilderConfig);
+        createNetworkFn = [netBuilder](DEVICEID_TYPE deviceId)
+        {
+            return shared_ptr<ComputationNetwork>(netBuilder->BuildNetworkFromDescription());
+        };
+    }
+    // legacy test mode for BrainScript. Will go away once we fully integrate with BS.
+    else if (config.Exists(L"ExperimentalNetworkBuilder"))
+    {
+        // We interface with outer old CNTK config by taking the inner part, which we get as a string, as BrainScript.
+        // We prepend a few standard definitions, and also definition of deviceId and precision, which all objects will pull out again when they are being constructed.
+        // BUGBUG: We are not getting TextLocations right in this way! Do we need to inject location markers into the source? Moot once we fully switch to BS
+        wstring sourceCode = config(L"ExperimentalNetworkBuilder");
+        let expr = BS::ParseConfigDictFromString(standardFunctions + computationNodes + commonMacros
+            + msra::strfun::wstrprintf(L"deviceId = %d ; precision = '%ls' ; network = new ComputationNetwork ", (int)deviceId, ElemTypeName<ElemType>())  // TODO: check if typeid needs postprocessing
+            + sourceCode, vector<wstring>());    // source code has the form [ ... ]
+        createNetworkFn = [expr](DEVICEID_TYPE /*deviceId*/)
+        {
+            // evaluate the parse tree--specifically the top-level field 'network'--which will create the network
+            let object = EvaluateField(expr, L"network");                                // this comes back as a BS::Object
+            let network = dynamic_pointer_cast<ComputationNetwork>(object);   // cast it
+            // This should not really fail since we constructed the source code above such that this is the right type.
+            // However, it is possible (though currently not meaningful) to locally declare a different 'precision' value.
+            // In that case, the network might come back with a different element type. We need a runtime check for that.
+            if (!network)
+                RuntimeError("BuildNetworkFromDescription: network has the wrong element type (float vs. double)");
+            // success
+            network->ResetEvalTimeStamp();
+            return network;
+        };
+    }
+    else
+    {
+        RuntimeError("No network builder found in the config file. NDLNetworkBuilder or SimpleNetworkBuilde must be specified");
+    }
+
+    auto dataReader = CreateObject<DataReader<ElemType>>(config, L"reader");
+
+    shared_ptr<DataReader<ElemType>> cvDataReader;
+    if (config.Exists(L"cvReader"))
+        cvDataReader = CreateObject<DataReader<ElemType>>(config, L"cvReader");
+
+    shared_ptr<SGD<ElemType>> optimizer;
+    if (config.Exists(L"optimizer"))
+    {
+        optimizer = CreateObject<SGD<ElemType>>(config, L"optimizer");
+    }
+    else // legacy CNTK config syntax: needs a record called 'SGD'
+    {
+        const ConfigRecordType & configSGD(config(L"SGD"));
+        optimizer = make_shared<SGD<ElemType>>(configSGD);
+    }
+
+    optimizer->Train(createNetworkFn, deviceId, dataReader.get(), cvDataReader.get(), makeMode);
+}
+
+namespace Microsoft { namespace MSR { namespace ScriptableObjects {
+
+    using namespace Microsoft::MSR::CNTK;
+
+    // -----------------------------------------------------------------------
+    // register ComputationNode with the ScriptableObject system
+    // -----------------------------------------------------------------------
+
+    class TrainAction { };
+    template<> shared_ptr<Object> MakeRuntimeObject<TrainAction>(const IConfigRecordPtr configp)
+    {
+        const IConfigRecord & config = *configp;
+        wstring precision = config[L"precision"];            // dispatch on ElemType
+        if (precision == L"float")
+            DoTrain<IConfigRecord, float>(config);
+        else if (precision == L"double")
+            DoTrain<IConfigRecord, double>(config);
+        else
+            RuntimeError("invalid value '%ls' for 'precision', must be 'float' or 'double'", precision.c_str());
+
+        return make_shared<Object>();   // return a dummy object
+    }
+
+    // register ComputationNode with the ScriptableObject system
+    ScriptableObjects::ConfigurableRuntimeTypeRegister::Add<TrainAction> registerTrainAction(L"TrainAction");
+}}}
+
+template <typename ElemType>
+void DoAdapt(const ConfigParameters& config)
+{
+    DEVICEID_TYPE deviceId = DeviceFromConfig(config);
+
+    ConfigParameters configSGD(config(L"SGD"));
+    bool makeMode = config(L"makeMode", "true");
+
+    ConfigParameters readerConfig(config(L"reader"));
+    readerConfig.Insert("traceLevel", config(L"traceLevel", "0"));
+
+    DataReader<ElemType>* dataReader = new DataReader<ElemType>(readerConfig);
+
+    DataReader<ElemType>* cvDataReader = nullptr;
+    ConfigParameters cvReaderConfig(config(L"cvReader", L""));
+
+    if (cvReaderConfig.size() != 0)
+    {
+        cvReaderConfig.Insert("traceLevel", config(L"traceLevel", "0"));
+        cvDataReader = new DataReader<ElemType>(cvReaderConfig);
+    }
+
+    wstring origModelFileName = config(L"origModelFileName", L"");
+    wstring refNodeName = config(L"refNodeName", L"");
+
+    SGD<ElemType> sgd(configSGD);
+
+    sgd.Adapt(origModelFileName, refNodeName, dataReader, cvDataReader, deviceId, makeMode);
+
+    delete dataReader;
+    delete cvDataReader;
+}
+
+/**
+This implements sequence to sequence translation paper in
+http://arxiv.org/pdf/1409.3215.pdf
+
+*/
+template <typename ElemType>
+void DoEncoderDecoder(const ConfigParameters& config)
+{
+    vector<IComputationNetBuilder<ElemType>*> netBuilders;
+    vector<IDataReader<ElemType>*> trainDataReader;
+    vector<IDataReader<ElemType>*> validationDataReader;
+
+    ConfigParameters configSGD = config(L"SGD");
+    bool makeMode = config(L"makeMode", "true");
+    IComputationNetBuilder<ElemType>* encoderNetBuilder = NULL;
+    IComputationNetBuilder<ElemType>* decoderNetBuilder = NULL;
+
+    ConfigParameters readerConfig = config(L"encoderReader");
+    readerConfig.Insert("traceLevel", config(L"traceLevel", "0"));
+
+    DataReader<ElemType>* encoderDataReader = new DataReader<ElemType>(readerConfig);
+
+    ConfigParameters decoderReaderConfig = config(L"decoderReader");
+    DataReader<ElemType>* decoderDataReader = new DataReader<ElemType>(decoderReaderConfig);
+
+    ConfigParameters cvEncoderReaderConfig = config(L"encoderCVReader");
+    DataReader<ElemType>* cvEncoderDataReader = new DataReader<ElemType>(cvEncoderReaderConfig);
+
+    ConfigParameters cvDecoderReaderConfig = config(L"decoderCVReader");
+    DataReader<ElemType>* cvDecoderDataReader = new DataReader<ElemType>(cvDecoderReaderConfig);
+
+    if (config.Exists("EncoderNetworkBuilder"))
+    {
+        ConfigParameters configSNB = config(L"EncoderNetworkBuilder");
+        encoderNetBuilder = (IComputationNetBuilder<ElemType>*)new SimpleNetworkBuilder<ElemType>(configSNB);
+    }
+    else
+    {
+        LogicError("Need encoder network");
+    }
+
+    if (config.Exists("DecoderNetworkBuilder"))
+    {
+        ConfigParameters configSNB = config(L"DecoderNetworkBuilder");
+        decoderNetBuilder = (IComputationNetBuilder<ElemType>*)new SimpleNetworkBuilder<ElemType>(configSNB);
+    }
+    else
+    {
+        LogicError("Need decoder networks");
+    }
+
+    MultiNetworksSGD<ElemType> sgd(configSGD);
+
+    sgd.InitTrainEncoderDecoderWithHiddenStates(configSGD);
+
+    netBuilders.push_back(encoderNetBuilder);
+    netBuilders.push_back(decoderNetBuilder);
+    trainDataReader.push_back(encoderDataReader);
+    trainDataReader.push_back(decoderDataReader);
+    validationDataReader.push_back(cvEncoderDataReader);
+    validationDataReader.push_back(cvDecoderDataReader);
+
+    sgd.EncoderDecoder(netBuilders, (int)config(L"deviceId"), trainDataReader, validationDataReader, makeMode);
+
+    delete encoderDataReader;
+    delete decoderDataReader;
+    delete cvEncoderDataReader;
+    delete cvDecoderDataReader;
+}
+
+/**
+DoBidirecionEncoderDecoder
+*/
+template <typename ElemType>
+void DoBidirectionEncoderDecoder(const ConfigParameters& config)
+{
+
+    ConfigParameters configSGD = config(L"SGD");
+    bool makeMode = config(L"makeMode", "true");
+    IComputationNetBuilder<ElemType>* encoderNetBuilder = NULL;
+    IComputationNetBuilder<ElemType>* forwardDecoderNetBuilder = NULL;
+    IComputationNetBuilder<ElemType>* backwardDecoderNetBuilder = NULL;
+    vector<IComputationNetBuilder<ElemType>*> netBuilders;
+    vector<IDataReader<ElemType>*> trainDataReader;
+    vector<IDataReader<ElemType>*> validationDataReader;
+
+    ConfigParameters readerConfig = config(L"encoderReader");
+    readerConfig.Insert("traceLevel", config(L"traceLevel", "0"));
+
+    DataReader<ElemType>* encoderDataReader = new DataReader<ElemType>(readerConfig);
+
+    ConfigParameters decoderReaderConfig = config(L"decoderReader");
+    DataReader<ElemType>* decoderDataReader = new DataReader<ElemType>(decoderReaderConfig);
+
+    ConfigParameters backwardDecoderReaderConfig = config(L"backwardDecoderReader");
+    DataReader<ElemType>* backwardDecoderDataReader = new DataReader<ElemType>(backwardDecoderReaderConfig);
+
+    ConfigParameters cvEncoderReaderConfig = config(L"encoderCVReader");
+    DataReader<ElemType>* cvEncoderDataReader = new DataReader<ElemType>(cvEncoderReaderConfig);
+
+    ConfigParameters cvDecoderReaderConfig = config(L"decoderCVReader");
+    DataReader<ElemType>* cvDecoderDataReader = new DataReader<ElemType>(cvDecoderReaderConfig);
+
+    ConfigParameters cvBackwardDecoderReaderConfig = config(L"BackwardDecoderCVReader");
+    DataReader<ElemType>* cvBackwardDecoderDataReader = new DataReader<ElemType>(cvBackwardDecoderReaderConfig);
+
+    if (config.Exists("EncoderNetworkBuilder"))
+    {
+        ConfigParameters configSNB = config(L"EncoderNetworkBuilder");
+        encoderNetBuilder = (IComputationNetBuilder<ElemType>*)new SimpleNetworkBuilder<ElemType>(configSNB);
+    }
+    else
+        LogicError("Need encoder network");
+
+    if (config.Exists("DecoderNetworkBuilder"))
+    {
+        ConfigParameters configSNB = config(L"DecoderNetworkBuilder");
+        forwardDecoderNetBuilder = (IComputationNetBuilder<ElemType>*)new SimpleNetworkBuilder<ElemType>(configSNB);
+    }
+    else
+    {
+        LogicError("Need decoder networks");
+    }
+
+    if (config.Exists("BackwardDecoderNetworkBuilder"))
+    {
+        ConfigParameters configSNB = config(L"BackwardDecoderNetworkBuilder");
+        backwardDecoderNetBuilder = (IComputationNetBuilder<ElemType>*)new SimpleNetworkBuilder<ElemType>(configSNB);
+    }
+    else
+    {
+        LogicError("Need decoder networks");
+    }
+
+    MultiNetworksSGD<ElemType> sgd(configSGD);
+
+    sgd.InitTrainEncoderDecoderWithHiddenStates(configSGD);
+
+    netBuilders.push_back(encoderNetBuilder);
+    netBuilders.push_back(forwardDecoderNetBuilder);
+    netBuilders.push_back(backwardDecoderNetBuilder);
+    trainDataReader.push_back(encoderDataReader);
+    trainDataReader.push_back(decoderDataReader);
+    trainDataReader.push_back(backwardDecoderDataReader);
+    validationDataReader.push_back(cvEncoderDataReader);
+    validationDataReader.push_back(cvDecoderDataReader);
+    validationDataReader.push_back(cvBackwardDecoderDataReader);
+
+    sgd.EncoderDecoder(netBuilders, (int)config(L"deviceId"), trainDataReader, validationDataReader, makeMode);
+
+    delete encoderDataReader;
+    delete decoderDataReader;
+    delete cvEncoderDataReader;
+    delete cvDecoderDataReader;
+    delete backwardDecoderDataReader;
+    delete cvBackwardDecoderDataReader;
+}
+
+/**
+Originally, this is for testing models trained using the sequence to sequence translation method below
+http://arxiv.org/pdf/1409.3215.pdf
+Later on, it is extended to be more general to include a sequence of network operations. 
+*/
+template <typename ElemType>
+void DoEvalEncodingBeamSearchDecoding(const ConfigParameters& config)
+{
+    DEVICEID_TYPE deviceId = DeviceFromConfig(config);
+
+    vector<IDataReader<ElemType>*> readers;
+    ConfigParameters readerConfig = config(L"encoderReader");
+    readerConfig.Insert("traceLevel", config(L"traceLevel", "0"));
+
+    DataReader<ElemType> encoderReader(readerConfig);
+
+    ConfigParameters decoderReaderConfig = config(L"decoderReader");
+    decoderReaderConfig.Insert("traceLevel", config(L"traceLevel", "0"));
+
+    DataReader<ElemType> decoderReader(decoderReaderConfig);
+
+    readers.push_back(&encoderReader);
+    readers.push_back(&decoderReader);
+
+    ConfigArray minibatchSize = config(L"minibatchSize", "40960");
+    size_t epochSize = config(L"epochSize", "0");
+    if (epochSize == 0)
+    {
+        epochSize = requestDataSize;
+    }
+
+    wstring encoderModelPath = config(L"encoderModelPath");
+    wstring decoderModelPath = config(L"decoderModelPath");
+
+    intargvector mbSize = minibatchSize;
+
+    int traceLevel = config(L"traceLevel", "0");
+    size_t numMBsToShowResult = config(L"numMBsToShowResult", "100");
+
+    vector<ComputationNetworkPtr> nets;
+    auto encoderNet = ComputationNetwork::CreateFromFile<ElemType>(deviceId, encoderModelPath, FileOptions::fileOptionsBinary, true);
+
+    auto decoderNet = ComputationNetwork::CreateFromFile<ElemType>(deviceId, decoderModelPath, FileOptions::fileOptionsBinary, false, encoderNet.get());
+
+    nets.push_back(encoderNet);
+    nets.push_back(decoderNet);
+    ConfigArray evalNodeNames = config(L"evalNodeNames");
+    vector<wstring> evalNodeNamesVector;
+    for (int i = 0; i < evalNodeNames.size(); ++i)
+    {
+        evalNodeNamesVector.push_back(evalNodeNames[i]);
+    }
+
+    ConfigArray outputNodeNames = config(L"outputNodeNames");
+    vector<wstring> outputNodeNamesVector;
+    for (int i = 0; i < outputNodeNames.size(); ++i)
+    {
+        outputNodeNamesVector.push_back(outputNodeNames[i]);
+    }
+
+    ElemType beamWidth = config(L"beamWidth", "1");
+
+    ConfigParameters writerConfig = config(L"writer");
+    DataWriter<ElemType> testDataWriter(writerConfig);
+
+    MultiNetworksEvaluator<ElemType> eval(decoderNet, numMBsToShowResult, traceLevel);
+    eval.InitTrainEncoderDecoderWithHiddenStates(config);
+
+    eval.EncodingEvaluateDecodingBeamSearch(nets, readers, 
+                                            testDataWriter, evalNodeNamesVector,
+                                            outputNodeNamesVector,
+                                            mbSize[0], beamWidth, epochSize);
+}
+
+/**
+This is beam search decoder.
+
+Developed by Kaisheng Yao.
+
+It is used in the following work:
+K. Yao, G. Zweig, "Sequence-to-sequence neural net models for grapheme-to-phoneme conversion" in Interspeech 2015
+*/
+template <typename ElemType>
+void DoBeamSearchDecoding(const ConfigParameters& config)
+{
+    //test
+    ConfigParameters readerConfig = config(L"reader");
+    readerConfig.Insert("traceLevel", config(L"traceLevel", "0"));
+
+    DataReader<ElemType> testDataReader(readerConfig);
+
+    DoEvalBeamSearch(config, testDataReader);
+}
+
+template <typename ElemType>
+void DoEvalBeamSearch(const ConfigParameters& config, IDataReader<ElemType>& reader)
+{
+    DEVICEID_TYPE deviceId = DeviceFromConfig(config);
+    ConfigArray minibatchSize = config(L"minibatchSize", "40960");
+    size_t epochSize = config(L"epochSize", "0");
+    if (epochSize == 0)
+    {
+        epochSize = requestDataSize;
+    }
+    wstring modelPath = config(L"modelPath");
+    intargvector mbSize = minibatchSize;
+
+    int traceLevel = config(L"traceLevel", "0");
+    size_t numMBsToShowResult = config(L"numMBsToShowResult", "100");
+
+    auto net = ComputationNetwork::CreateFromFile<ElemType>(deviceId, modelPath);
+
+    ConfigArray evalNodeNames = config(L"evalNodeNames");
+    vector<wstring> evalNodeNamesVector;
+    for (int i = 0; i < evalNodeNames.size(); ++i)
+    {
+        evalNodeNamesVector.push_back(evalNodeNames[i]);
+    }
+
+    ConfigArray outputNodeNames = config(L"outputNodeNames");
+    vector<wstring> outputNodeNamesVector;
+    for (int i = 0; i < outputNodeNames.size(); ++i)
+    {
+        outputNodeNamesVector.push_back(outputNodeNames[i]);
+    }
+
+    ElemType beamWidth = config(L"beamWidth", "1");
+
+    ConfigParameters writerConfig = config(L"writer");
+    DataWriter<ElemType> testDataWriter(writerConfig);
+
+    MultiNetworksEvaluator<ElemType> eval(net, numMBsToShowResult, traceLevel);
+    eval.BeamSearch(&reader, testDataWriter, evalNodeNamesVector, outputNodeNamesVector, mbSize[0], beamWidth, epochSize);
+}
+
+#if 0
+// TODO: per discussion with Dong Yu, Guoguo Chen, and Yu Zhang, this function can be removed.
+template <typename ElemType>
+void DoSequenceTrain(const ConfigParameters& config)
+{
+    DEVICEID_TYPE deviceId = DeviceFromConfig(config);
+
+    ConfigParameters configSGD(config(L"SGD"));
+    bool makeMode = config(L"makeMode", "true");
+
+    ConfigParameters readerConfig(config(L"reader"));
+    readerConfig.Insert("traceLevel", config(L"traceLevel", "0"));
+
+    IComputationNetBuilder<ElemType>* netBuilder = NULL;
+    if (config.Exists("NDLNetworkBuilder"))
+    {
+        ConfigParameters configNDL(config(L"NDLNetworkBuilder"));
+        netBuilder = (IComputationNetBuilder<ElemType>*)new NDLBuilder<ElemType>(configNDL);
+    }
+    else if (config.Exists("SimpleNetworkBuilder"))
+    {
+        ConfigParameters configSNB(config(L"SimpleNetworkBuilder"));
+        netBuilder = (IComputationNetBuilder<ElemType>*)new SimpleNetworkBuilder<ElemType>(configSNB);
+    }
+    else
+    {
+        RuntimeError("No network builder found in the config file. NDLNetworkBuilder or SimpleNetworkBuilde must be specified");
+    }
+
+    DataReader<ElemType>* dataReader = new DataReader<ElemType>(readerConfig);
+
+    DataReader<ElemType>* cvDataReader = nullptr;
+    ConfigParameters cvReaderConfig(config(L"cvReader", L""));
+
+    if (cvReaderConfig.size() != 0)
+    {
+        cvReaderConfig.Insert("traceLevel", config(L"traceLevel", "0"));
+        cvDataReader = new DataReader<ElemType>(cvReaderConfig);
+    }
+
+    wstring origModelFileName = config(L"origModelFileName", L"");
+
+    SGD<ElemType> sgd(configSGD);
+
+    sgd.SequenceTrain(netBuilder, origModelFileName, dataReader, cvDataReader, deviceId, makeMode);
+
+    delete dataReader;
+    delete cvDataReader;
+}
+#endif
+
+template <typename ElemType>
+void DoEdit(const ConfigParameters& config)
+{
+    wstring editPath = config(L"editPath");
+    wstring ndlMacros = config(L"ndlMacros", "");
+    NDLScript<ElemType> ndlScript;
+    if (!ndlMacros.empty())
+    {
+        ndlScript.LoadConfigFile(ndlMacros);
+    }
+    MELScript<ElemType> melScript;
+    melScript.LoadConfigFileAndResolveVariables(editPath, config);
+}
+
+template <typename ElemType>
+void DoConvertFromDbn(const ConfigParameters& config)
+{
+    wstring modelPath = config(L"modelPath");
+    wstring dbnModelPath = config(L"dbnModelPath");
+
+    auto netBuilder = make_shared<SimpleNetworkBuilder<ElemType>>(config);
+    ComputationNetworkPtr net = netBuilder->BuildNetworkFromDbnFile(dbnModelPath);
+    net->SaveToFile(modelPath);
+}
+
+// do topological plot of computation network 
+template <typename ElemType>
+void DoTopologyPlot(const ConfigParameters& config)
+{
+    wstring modelPath = config(L"modelPath");
+    wstring outdot = config(L"outputDotFile");           // filename for the dot language output, if not specified, %modelpath%.dot will be used
+    wstring outRending = config(L"outputFile");      // filename for the rendered topology plot
+    // this can be empty, in that case no rendering will be done
+    // or if this is set, renderCmd must be set, so CNTK will call re       
+    wstring RenderCmd = config(L"RenderCmd");               // if this option is set, then CNTK will call the render to convert the outdotFile to a graph
+    // e.g. "d:\Tools\graphviz\bin\dot.exe -Tpng -x <IN> -o<OUT>"
+    //              where <IN> and <OUT> are two special placeholders
+
+    //========================================
+    // Sec. 1 option check
+    //========================================
+    if (outdot.empty())
+    {
+        outdot = modelPath + L".dot";
+    }
+
+    wstring rescmd;
+    if (!outRending.empty())        // we need to render the plot
+    {
+        std::wregex inputPlaceHolder(L"(.+)(<IN>)(.*)");
+        std::wregex outputPlaceHolder(L"(.+)(<OUT>)(.*)");
+
+        rescmd = regex_replace(RenderCmd, inputPlaceHolder, L"$1" + outdot + L"$3");
+        rescmd = regex_replace(rescmd, outputPlaceHolder, L"$1" + outRending + L"$3");
+    }
+
+    ComputationNetwork net(-1);
+    net.LoadFromFile<ElemType>(modelPath);
+    net.PlotNetworkTopology(outdot);
+    fprintf(stderr, "Output network description in dot language to %S\n", outdot.c_str());
+
+    if (!outRending.empty())
+    {
+        fprintf(stderr, "Executing a third-part tool for rendering dot:\n%S\n", rescmd.c_str());
+#ifdef __unix__
+        const auto rc = system(msra::strfun::utf8(rescmd).c_str()); rc/*ignoring the result--this gets flagged by gcc if we don't save the return value*/;
+#else
+        _wsystem(rescmd.c_str());
+#endif
+        fprintf(stderr, "Done\n");
+    }
+}
+
+size_t GetMaxEpochs(const ConfigParameters& configParams)
+{
+    ConfigParameters configSGD(configParams("SGD"));
+    size_t maxEpochs = configSGD("maxEpochs");
+
+    return maxEpochs;
+}
+
+// special temporary function to guard against a now invalid usage of "truncated" which exists in some IPG production setups
+static void DisableLegacyTruncationSettings(const ConfigParameters& TopLevelConfig, const ConfigParameters& commandConfig)
+{
+    if (TopLevelConfig.ExistsCurrent(L"Truncated"))
+    {
+        return;
+    }
+
+    // if any of the action has set a reader/SGD section and has different Truncated value for reader and SGD section 
+    ConfigArray actions = commandConfig(L"action");
+    for (size_t i = 0; i < actions.size(); i++)
+    {
+        if (actions[i] == "train" || actions[i] == "trainRNN")
+        {
+            ConfigParameters sgd = ConfigParameters(commandConfig(L"SGD"));
+            ConfigParameters reader = ConfigParameters(commandConfig(L"reader"));
+            // reader and SGD sections are two must-have sections in train/trainRNN 
+            if (reader.ExistsCurrent(L"Truncated") && !sgd.ExistsCurrent(L"Truncated"))
+            {
+                InvalidArgument("DisableLegacyUsage: setting Truncated only in reader section are not allowed. Please move Truncated=true/false to the top level section.");
+            }
+        }
+    }
+}
+static void DisableLegacyUsage(const ConfigParameters& TopLevelConfig, const ConfigArray& commands)
+{
+    for (size_t i = 0; i < commands.size(); i++)
+    {
+        ConfigParameters cfgParameters(TopLevelConfig(commands[i]));
+        DisableLegacyTruncationSettings(TopLevelConfig, cfgParameters);
+    }
+}
+
+// process the command
+template <typename ElemType>
+void DoCommands(const ConfigParameters& config)
+{
+    ConfigArray command = config(L"command", "train");
+
+    int numCPUThreads = config(L"numCPUThreads", "0");
+    numCPUThreads = CPUMatrix<ElemType>::SetNumThreads(numCPUThreads);
+
+    if (numCPUThreads>0)
+    {
+        std::cerr << "Using " << numCPUThreads << " CPU threads" << endl;
+    }
+
+    bool progressTracing = config(L"progressTracing", false);
+
+    // temporary hack to prevent users from failling for a small breaking change related to the "truncated" flag (will be redone bigger and better some day)
+    DisableLegacyUsage(config, command);
+
+    // summarize command info upfront in the log and stdout
+    size_t fullTotalMaxEpochs = 0;
+    for (int i = 0; i < command.size(); i++)
+    {
+        //get the configuration parameters that match the command
+        ConfigParameters commandParams(config(command[i]));
+        ConfigArray action = commandParams("action", "train");
+
+        // determine the action to perform, and do it
+        for (int j = 0; j < action.size(); j++)
+        {
+            if (action[j] == "train"            || action[j] == "trainRNN"
+#if 0
+                || action[j] == "trainSequence" || action[j] == "trainSequenceRNN"
+#endif
+                )
+            {
+                wstring modelPath = commandParams("modelPath");
+                std::wcerr << "CNTKModelPath: " << modelPath << endl;
+                size_t maxEpochs = GetMaxEpochs(commandParams);
+                std::cerr << "CNTKCommandTrainInfo: " + command[i] << " : " << maxEpochs << endl;
+                fullTotalMaxEpochs += maxEpochs;
+            }
+        }
+    }
+    std::cerr << "CNTKCommandTrainInfo: CNTKNoMoreCommands_Total : " << fullTotalMaxEpochs << endl;
+
+    // set up progress tracing for compute cluster management
+    if (progressTracing && ((g_mpi == nullptr) || g_mpi->IsMainNode()))
+    {
+        ProgressTracing::TraceTotalNumberOfSteps(fullTotalMaxEpochs);   // enable tracing, using this as the total number of epochs
+    }
+
+    size_t fullEpochsOffset = 0;
+
+    // execute the commands
+    for (int i = 0; i < command.size(); i++)
+    {
+        //get the configuration parameters that match the command
+        ConfigParameters commandParams(config(command[i]));
+        ConfigArray action = commandParams("action", "train");
+
+        if (progressTracing && ((g_mpi == nullptr) || g_mpi->IsMainNode()))
+        {
+            ProgressTracing::SetStepOffset(fullEpochsOffset);   // this is the epoch number that SGD will log relative to
+        }
+
+        // determine the action to perform, and do it
+        for (int j = 0; j < action.size(); j++)
+        {
+            if (action[j] == "train" || action[j] == "trainRNN")
+            {
+                std::cerr << "CNTKCommandTrainBegin: " + command[i] << endl;
+                DoTrain<ConfigParameters, ElemType>(commandParams);
+                std::cerr << "CNTKCommandTrainEnd: " + command[i] << endl;
+                fullEpochsOffset += GetMaxEpochs(commandParams);
+            }
+#if 0
+            else if (action[j] == "trainSequence" || action[j] == "trainSequenceRNN")
+            {
+                std::cerr << "CNTKCommandTrainBegin: " + command[i] << endl;
+                DoSequenceTrain<ElemType>(commandParams);
+                std::cerr << "CNTKCommandTrainEnd: " + command[i] << endl;
+                fullEpochsOffset += GetMaxEpochs(commandParams);
+            }
+#endif
+            else if (action[j] == "adapt")
+            {
+                DoAdapt<ElemType>(commandParams);
+            }
+            else if (action[j] == "test" || action[j] == "eval")
+            {
+                DoEval<ElemType>(commandParams);
+            }
+            else if (action[j] == "testunroll")
+            {
+                DoEvalUnroll<ElemType>(commandParams);
+            }
+            else if (action[j] == "edit")
+            {
+                DoEdit<ElemType>(commandParams);
+            }
+            else if (action[j] == "cv")
+            {
+                DoCrossValidate<ElemType>(commandParams);
+            }
+            else if (action[j] == "write")
+            {
+                DoWriteOutput<ElemType>(commandParams);
+            }
+            else if (action[j] == "devtest")
+            {
+                TestCn<ElemType>(config); // for "devtest" action pass the root config instead
+            }
+            else if (action[j] == "dumpnode")
+            {
+                DumpNodeInfo<ElemType>(commandParams);
+            }
+            else if (action[j] == "convertdbn")
+            {
+                DoConvertFromDbn<ElemType>(commandParams);
+            }
+            else if (action[j] == "createLabelMap")
+            {
+                DoCreateLabelMap<ElemType>(commandParams);
+            }
+            else if (action[j] == "writeWordAndClass")
+            {
+                DoWriteWordAndClassInfo<ElemType>(commandParams);
+            }
+            else if (action[j] == "plot")
+            {
+                DoTopologyPlot<ElemType>(commandParams);
+            }
+            else if (action[j] == "SVD")
+            {
+                DoParameterSVD<ElemType>(commandParams);
+            }
+            else if (action[j] == "trainEncoderDecoder")
+            {
+                DoEncoderDecoder<ElemType>(commandParams);
+            }
+            else if (action[j] == "testEncoderDecoder")
+            {
+                DoEvalEncodingBeamSearchDecoding<ElemType>(commandParams);
+            }
+            else if (action[j] == "trainBidirectionEncoderDecoder")
+            {
+                DoBidirectionEncoderDecoder<ElemType>(commandParams);
+            }
+            else if (action[j] == "beamSearch")
+            {
+                DoBeamSearchDecoding<ElemType>(commandParams);
+            }
+            else
+            {
+                RuntimeError("unknown action: %s  in command set: %s", action[j].c_str(), command[i].c_str());
+            }
+
+            NDLScript<ElemType> ndlScript;
+            ndlScript.ClearGlobal(); // clear global macros between commands
+        }
+    }
+}
+
+std::string TimeDateStamp()
+{
+#if 0   // "safe" version for Windows, not needed it seems
+    __time64_t localtime;
+
+    _time64(&localtime);// get current time and date
+    struct tm now;
+    _localtime64_s(&now, &localtime);  // convert
+#else
+    time_t t = time(NULL);
+    struct tm now = *localtime(&t);
+#endif
+    char buf[30];
+    sprintf(buf, "%04d/%02d/%02d %02d:%02d:%02d", now.tm_year + 1900, now.tm_mon + 1, now.tm_mday, now.tm_hour, now.tm_min, now.tm_sec);
+    return buf;
+}
+
+void PrintBuiltInfo()
+{
+    fprintf(stderr, "-------------------------------------------------------------------\n");
+    fprintf(stderr, "Build info: \n\n");
+    fprintf(stderr, "\t\tBuilt time: %s %s\n", __DATE__, __TIME__);
+    fprintf(stderr, "\t\tLast modified date: %s\n", __TIMESTAMP__);
+#ifdef _BUILDTYPE_ 
+    fprintf(stderr, "\t\tBuild type: %s\n", _BUILDTYPE_);
+#endif 
+#ifdef _MATHLIB_
+    fprintf(stderr, "\t\tMath lib: %s\n", _MATHLIB_);
+#endif
+#ifdef _CUDA_PATH_
+    fprintf(stderr, "\t\tCUDA_PATH: %s\n", _CUDA_PATH_);
+#endif 
+#ifdef _CUB_PATH_
+    fprintf(stderr, "\t\tCUB_PATH: %s\n", _CUB_PATH_);
+#endif 
+#ifdef _GIT_EXIST
+    fprintf(stderr, "\t\tBuild Branch: %s\n", _BUILDBRANCH_);
+    fprintf(stderr, "\t\tBuild SHA1: %s\n", _BUILDSHA1_);
+#endif
+#ifdef _BUILDER_ 
+    fprintf(stderr, "\t\tBuilt by %s on %s\n", _BUILDER_, _BUILDMACHINE_);
+#endif 
+#ifdef _BUILDPATH_
+    fprintf(stderr, "\t\tBuild Path: %s\n", _BUILDPATH_);
+#endif
+    fprintf(stderr, "-------------------------------------------------------------------\n");
+}
+
+void PrintUsageInfo()
+{
+    fprintf(stderr, "-------------------------------------------------------------------\n");
+    fprintf(stderr, "Usage: cntk configFile=yourConfigFile\n");
+    fprintf(stderr, "For detailed information please consult the CNTK book\n");
+    fprintf(stderr, "\"An Introduction to Computational Networks and the Computational Network Toolkit\"\n");
+    fprintf(stderr, "-------------------------------------------------------------------\n");
+}
+
+// ---------------------------------------------------------------------------
+// main() for use with BrainScript
+// ---------------------------------------------------------------------------
+
+wstring ConsumeArg(vector<wstring> & args)
+{
+    if (args.empty())
+        InvalidArgument("Unexpected end of command line.");
+    wstring arg = args.front();
+    args.erase(args.begin());
+    return arg;
+}
+template<class WHAT>
+static void Append(vector<wstring> & toWhat, const WHAT & what) { toWhat.insert(toWhat.end(), what.begin(), what.end()); }
+static wstring PathToBSStringLiteral(const wstring & path)  // quote a pathname for BS
+{
+    let hasSingleQuote = path.find(path, L'\'') != wstring::npos;
+    let hasDoubleQuote = path.find(path, L'"')  != wstring::npos;
+    if (hasSingleQuote && hasDoubleQuote)
+        InvalidArgument("Pathname cannot contain both single (') and double (\") quote at the same time: %ls", path.c_str());
+    else if (hasSingleQuote)
+        return L"\"" + path + L"\"";
+    else
+        return L'"' + path + L'"';
+}
+
+int wmainWithBS(int argc, wchar_t* argv[])   // called from wmain which is a wrapper that catches & reports Win32 exceptions
+{
+    vector<wstring> args(argv, argv+argc);
+    let exePath = ConsumeArg(args);
+
+    // startup message
+    // In case of a redirect of stderr, this will be printed twice, once upfront, and once again after the redirect so that it goes into the log file
+    wstring startupMessage = msra::strfun::wstrprintf(L"running on %ls at %ls\n", msra::strfun::utf16(GetHostName()).c_str(), msra::strfun::utf16(TimeDateStamp()).c_str());
+    startupMessage += msra::strfun::wstrprintf(L"command line: %ls", exePath.c_str());
+    for (const auto & arg : args)
+        startupMessage += L" " + arg;
+
+    fprintf(stderr, "%ls\n", startupMessage.c_str());
+
+    // parse command-line options
+    vector<wstring> sourceFiles;
+    vector<wstring> includePaths;
+    vector<wstring> overrides;
+    wstring workingDir;
+    while (!args.empty())
+    {
+        let option = ConsumeArg(args);
+        if (option == L"-f" || option == L"--file")                                 // -f defines source files
+            Append(sourceFiles, msra::strfun::split(ConsumeArg(args), L";"));
+        else if (option == L"-I")                                                   // -I declares an include search path
+            Append(includePaths, msra::strfun::split(ConsumeArg(args), L";"));
+        else if (option == L"-D")                                                   // -D defines variables inline on the command line (which may override BS)
+            overrides.push_back(ConsumeArg(args));
+        else if (option == L"--cd")                                                 // --cd sets the working directory
+            workingDir = ConsumeArg(args);
+        else
+            InvalidArgument("Invalid command-line option '%ls'.", option.c_str());
+    }
+
+    // change working directory
+    if (workingDir != L"")
+        _wchdir(workingDir.c_str());
+
+    // compile the BrainScript
+    wstring bs = L"[\n";
+    bs += standardFunctions + computationNodes + commonMacros + L"\n";   // start with standard macros
+    for (const auto & sourceFile : sourceFiles)
+        bs += L"include " + PathToBSStringLiteral(sourceFile) + L"\n";
+    bs += L"\n]\n";
+    for (const auto & over : overrides)
+        bs += L"with [ " + over + L" ]\n";
+
+    fprintf(stderr, "\n\nBrainScript -->\n\n%ls\n\n", bs.c_str());
+
+    let expr = BS::ParseConfigExpression(bs, move(includePaths));   // parse
+    let valp = BS::Evaluate(expr);                                  // evaluate parse into a dictionary
+    let & config = valp.AsRef<ScriptableObjects::IConfigRecord>();  // this is the dictionary
+
+    // legacy parameters that have changed spelling
+    if (config.Find(L"DoneFile"))       // variables follow camel case (start with lower-case letters)
+        InvalidArgument("Legacy spelling of 'DoneFile' no longer allowed. Use 'doneFile'.");
+    if (config.Find(L"command"))        // spelling error, should be plural. Using 'actions' instead to match the data type.
+        InvalidArgument("Legacy spelling of 'command' no longer allowed. Use 'actions'.");
+    if (config.Find(L"type"))
+        InvalidArgument("Legacy name 'type' no longer allowed. Use 'precision'.");
+
+    // parallel training
+    g_mpi = nullptr;
+    bool paralleltrain = config(L"parallelTrain", false);
+    if (paralleltrain)
+        g_mpi = new MPIWrapper();
+
+    // logging
+    wstring logpath = config(L"stderr", L"");
+    if (logpath != L"")
+    {
+        logpath += L"_actions"; // TODO: for old CNTK, this was a concatenation of all action names, which we no longer know
+        logpath += L".log";     // TODO: why do we need to append this here?
+
+        if (paralleltrain)
+            logpath += msra::strfun::wstrprintf(L"rank%d", (int)g_mpi->CurrentNodeRank());
+
+        RedirectStdErr(logpath);
+        fprintf(stderr, "%ls\n", startupMessage.c_str());
+    }
+
+    // echo config info to log
+    PrintBuiltInfo();
+
+    // execute the actions
+    //std::string type = config(L"precision", "float");
+    int numCPUThreads = config(L"numCPUThreads", 0);
+    numCPUThreads = CPUMatrix<float/*any will do*/>::SetNumThreads(numCPUThreads);
+    if (numCPUThreads > 0)
+        fprintf(stderr, "Using %d CPU threads.\n", numCPUThreads);
+
+    bool progressTracing = config(L"progressTracing", false);
+    size_t fullTotalMaxEpochs = 1;              // BUGBUG: BS does not allow me to read out the max epochs parameters, as that would instantiate and thus execute the objects
+    // set up progress tracing for compute cluster management
+    if (progressTracing && ((g_mpi == nullptr) || g_mpi->IsMainNode()))
+        ProgressTracing::TraceTotalNumberOfSteps(fullTotalMaxEpochs);   // enable tracing, using this as the total number of epochs
+
+    // MAIN LOOP that executes the actions
+    auto actionsVal = config[L"actions"];
+    // Note: weird behavior. If 'actions' is a scalar value (rather than an array) then it will have been resolved already after the above call. That means, it has already completed its action!
+    //       Not pretty, but a direct consequence of the lazy evaluation. The only good solution would be to have a syntax for arrays including length 0 and 1.
+    //       Since this in the end behaves indistinguishable from the array loop below, we will keep it for now.
+    if (actionsVal.Is<ScriptableObjects::ConfigArray>())
+    {
+        const ScriptableObjects::ConfigArray & actions = actionsVal;
+        for (int i = actions.GetIndexRange().first; i <= actions.GetIndexRange().second; i++)
+        {
+            actions.At(i, [](const wstring &){});  // this will evaluate and thus execute the action
+        }
+    }
+    // else action has already been executed, see comment above
+
+    // write a doneFile if requested
+    wstring doneFile = config(L"doneFile", L"");
+    if (doneFile != L"")
+    {
+        FILE* fp = fopenOrDie(doneFile.c_str(), L"w");
+        fprintf(fp, "successfully finished at %s on %s\n", TimeDateStamp().c_str(), GetHostName().c_str());
+        fcloseOrDie(fp);
+    }
+    fprintf(stderr, "COMPLETED\n"), fflush(stderr);
+
+    delete g_mpi;
+    return EXIT_SUCCESS;
+}
+
+// ---------------------------------------------------------------------------
+// main() for old CNTK config language
+// ---------------------------------------------------------------------------
+
+int wmainOldCNTKConfig(int argc, wchar_t* argv[])   // called from wmain which is a wrapper that catches & repots Win32 exceptions
+{
+    ConfigParameters config;
+    std::string rawConfigString = ConfigParameters::ParseCommandLine(argc, argv, config);
+
+    // get the command param set they want
+    wstring logpath = config(L"stderr", L"");
+
+    //  [1/26/2015 erw, add done file so that it can be used on HPC]
+    wstring DoneFile = config(L"DoneFile", L"");
+    ConfigArray command = config(L"command", "train");
+
+    // paralleltrain training
+    g_mpi = nullptr;
+    bool paralleltrain = config(L"parallelTrain", "false");
+    if (paralleltrain)
+    {
+        g_mpi = new MPIWrapper();
+    }
+
+    if (logpath != L"")
+    {
+        for (int i = 0; i < command.size(); i++)
+        {
+            logpath += L"_";
+            logpath += (wstring)command[i];
+        }
+        logpath += L".log";
+
+        if (paralleltrain)
+        {
+            std::wostringstream oss;
+            oss << g_mpi->CurrentNodeRank();
+            logpath += L"rank" + oss.str();
+        }
+        RedirectStdErr(logpath);
+    }
+
+    PrintBuiltInfo();
+    std::string timestamp = TimeDateStamp();
+
+    //dump config info
+    fprintf(stderr, "running on %s at %s\n", GetHostName().c_str(), timestamp.c_str());
+    fprintf(stderr, "command line: \n");
+    for (int i = 0; i < argc; i++)
+    {
+        fprintf(stderr, "%s ", WCharToString(argv[i]).c_str());
+    }
+
+    // This simply merges all the different config parameters specified (eg, via config files or via command line directly),
+    // and prints it.
+    fprintf(stderr, "\n\n>>>>>>>>>>>>>>>>>>>> RAW CONFIG (VARIABLES NOT RESOLVED) >>>>>>>>>>>>>>>>>>>>\n");
+    fprintf(stderr, "%s\n", rawConfigString.c_str());
+    fprintf(stderr, "<<<<<<<<<<<<<<<<<<<< RAW CONFIG (VARIABLES NOT RESOLVED)  <<<<<<<<<<<<<<<<<<<<\n");
+
+    // Same as above, but all variables are resolved.  If a parameter is set multiple times (eg, set in config, overriden at command line),
+    // All of these assignments will appear, even though only the last assignment matters.
+    fprintf(stderr, "\n>>>>>>>>>>>>>>>>>>>> RAW CONFIG WITH ALL VARIABLES RESOLVED >>>>>>>>>>>>>>>>>>>>\n");
+    fprintf(stderr, "%s\n", config.ResolveVariables(rawConfigString).c_str());
+    fprintf(stderr, "<<<<<<<<<<<<<<<<<<<< RAW CONFIG WITH ALL VARIABLES RESOLVED <<<<<<<<<<<<<<<<<<<<\n");
+
+    // This outputs the final value each variable/parameter is assigned to in config (so if a parameter is set multiple times, only the last
+    // value it is set to will appear).
+    fprintf(stderr, "\n>>>>>>>>>>>>>>>>>>>> PROCESSED CONFIG WITH ALL VARIABLES RESOLVED >>>>>>>>>>>>>>>>>>>>\n");
+    config.dumpWithResolvedVariables();
+    fprintf(stderr, "<<<<<<<<<<<<<<<<<<<< PROCESSED CONFIG WITH ALL VARIABLES RESOLVED <<<<<<<<<<<<<<<<<<<<\n");
+
+    fprintf(stderr, "command: ");
+    for (int i = 0; i < command.size(); i++)
+    {
+        fprintf(stderr, "%s ", command[i].c_str());
+    }
+
+    //run commands
+    std::string type = config(L"precision", "float");
+    // accept old precision key for backward compatibility
+    if (config.Exists("type"))
+    {
+        type = config(L"type", "float");
+    }
+
+    fprintf(stderr, "\nprecision = %s\n", type.c_str());
+    if (type == "float")
+    {
+        DoCommands<float>(config);
+    }
+    else if (type == "double")
+    {
+        DoCommands<double>(config);
+    }
+    else
+    {
+        RuntimeError("invalid precision specified: %s", type.c_str());
+    }
+
+    // still here , write a DoneFile if necessary 
+    if (!DoneFile.empty())
+    {
+        FILE* fp = fopenOrDie(DoneFile.c_str(), L"w");
+        fprintf(fp, "successfully finished at %s on %s\n", TimeDateStamp().c_str(), GetHostName().c_str());
+        fcloseOrDie(fp);
+    }
+    fprintf(stderr, "COMPLETED\n"), fflush(stderr);
+
+    delete g_mpi;
+    return EXIT_SUCCESS;
+}
+
+
+// ---------------------------------------------------------------------------
+// Check ACML_FMA functionality
+//
+// we encountered problems with the ACML library on newer machines which report FMA3 support
+// this function will reproduce the problems on these machines.
+// A workaround is to set the environment varialbe ACML_FSA to 0
+// ---------------------------------------------------------------------------
+
+void CheckFMA(void)
+{
+    static bool useAcml;
+#ifndef USE_MKL
+    useAcml = true;
+#else
+    useAcml = false;
+#endif
+
+    if (useAcml)
+    {
+        const size_t row = 100;
+        const size_t col = 900;
+        CPUMatrix<float> cpuMatrix1 = CPUMatrix<float>::RandomUniform(row, col, -1, 1, 1);
+        CPUMatrix<float> cpuMatrix2 = CPUMatrix<float>::RandomUniform(row, row, -2, 2, 2);
+        CPUMatrix<float> cpuMatrix3 = CPUMatrix<float>::RandomUniform(row, row, -3, 1, 3);
+        CPUMatrix<float>::MultiplyAndAdd(cpuMatrix1, true, cpuMatrix2, false, cpuMatrix3);
+
+        size_t counter = 0;
+        foreach_coord(i, j, cpuMatrix3)
+        {
+            if (cpuMatrix3(i, j) == 0)
+                counter++;
+        }
+
+        if (counter < row*col)
+        {
+            return; // no problem found - we can continue
+        }
+
+        fprintf(stderr, "\n>>>>>>>>>>>>>>>>>>>> ACML FMA test failed >>>>>>>>>>>>>>>>>>>>\n");
+        fprintf(stderr, "\nDefine environment variable ACML_FMA and set to 0\n");
+        fprintf(stderr, "If the problem persists, contact development.\n");
+        RuntimeError("ACML FMA Test Failed");
+    }
+}
+
+
+// ---------------------------------------------------------------------------
+// main wrapper that catches C++ exceptions and prints them
+// ---------------------------------------------------------------------------
+
+int wmain1(int argc, wchar_t* argv[])   // called from wmain which is a wrapper that catches & repots Win32 exceptions
+{
+    try
+    {
+        CheckFMA();
+        if (argc <= 1)
+            InvalidArgument("No command-line argument given.");
+        // detect legacy CNTK configuration
+        bool isOldCNTKConfig = false;
+        for (int i = 0; i < argc && !isOldCNTKConfig; i++)
+            isOldCNTKConfig |= !_wcsnicmp(L"configFile=", argv[i], 11);
+        if (isOldCNTKConfig)
+            return wmainOldCNTKConfig(argc, argv);
+        // run from BrainScript
+        return wmainWithBS(argc, argv);
+    }
+    catch (const ScriptableObjects::ScriptingException &err)
+    {
+        fprintf(stderr, "EXCEPTION occurred: %s\n", err.what());
+        err.PrintError();
+        return EXIT_FAILURE;
+    }
+    catch (const std::exception &err)
+    {
+        fprintf(stderr, "EXCEPTION occurred: %s\n", err.what());
+        PrintUsageInfo();
+        return EXIT_FAILURE;
+    }
+    catch (...)
+    {
+        fprintf(stderr, "Unknown ERROR occurred");
+        PrintUsageInfo();
+        return EXIT_FAILURE;
+    }
+}
+
+#ifdef __WINDOWS__
+void terminate_this() { fprintf(stderr, "terminate_this: aborting\n"), fflush(stderr); exit(EXIT_FAILURE); }
+
+int wmain(int argc, wchar_t* argv[])    // wmain wrapper that reports Win32 exceptions
+{
+    set_terminate (terminate_this); // insert a termination handler to ensure stderr gets flushed before actually terminating
+    // Note: this does not seem to work--processes with this seem to just hang instead of terminating
+    __try
+    {
+        return wmain1 (argc, argv);
+    }
+    __except (1/*EXCEPTION_EXECUTE_HANDLER, see excpt.h--not using constant to avoid Windows header in here*/)
+    {
+        fprintf (stderr, "CNTK: Win32 exception caught (such an access violation or a stack overflow)\n");  // TODO: separate out these two into a separate message
+        fflush (stderr);
+        exit (EXIT_FAILURE);
+    }
+}
+#endif
+
+#ifdef __UNIX__
+/// UNIX main function converts arguments in UTF-8 encoding and passes to Visual-Studio style wmain() which takes wchar_t strings.
+int main(int argc, char* argv[])
+{
+    // TODO: change to STL containers
+    wchar_t **wargs = new wchar_t*[argc];
+    for (int i = 0; i < argc; ++i)
+    {
+        wargs[i] = new wchar_t[strlen(argv[i]) + 1];
+        size_t ans = ::mbstowcs(wargs[i], argv[i], strlen(argv[i]) + 1);
+        assert(ans == strlen(argv[i]));
+    }
+    int ret = wmain1(argc, wargs);
+    for (int i = 0; i < argc; ++i)
+        delete[] wargs[i];
+    delete[] wargs;
+    return ret;
+}
+#endif